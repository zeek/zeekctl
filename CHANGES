--- conflicted
+++ resolved
@@ -1,6 +1,4 @@
 
-<<<<<<< HEAD
-=======
 1.3-197 | 2015-04-16 16:15:25 -0500
 
   * Use daemon threads only for remote hosts (Daniel Thayer)
@@ -9,7 +7,6 @@
 
   * Remove the run-cmd helper script (Daniel Thayer)
 
->>>>>>> 510d2c86
 1.3-185 | 2015-04-03 14:54:06 -0400
 
   * Update test baselines. (Daniel Thayer)

--- conflicted
+++ resolved
@@ -5,14 +5,10 @@
 import select
 import time
 import os
-<<<<<<< HEAD
-import logging
-
-=======
 import base64
 import zlib
 import logging
->>>>>>> 54377d47
+
 from threading import Thread
 
 from BroControl import py3bro

--- conflicted
+++ resolved
@@ -180,7 +180,7 @@
         """
 
         peers = config.Config.nodes("peers")
-        logging.debug(str(config.Config.getLocalNode().name) +  " create overlay with " + str(len(peers)) + " successors")
+        logging.debug(str(config.Config.get_local_id()) +  " create overlay with " + str(len(peers)) + " successors")
 
         results = self.controller.start_peers(peers)
 
@@ -189,18 +189,14 @@
     @expose
     @lock_required
     def start(self, node_list=None):
-<<<<<<< HEAD
         """- [<nodes>]
 
         Starts the given nodes, or all nodes if none are specified. Nodes
         already running are left untouched.
         """
 
-        nodes = self.nodeArgs(node_list)
-        logging.debug(str(config.Config.getLocalNode().name) +  " start " + str(len(nodes)) + " nodes")
-=======
-        nodes = self.node_args(node_list)
->>>>>>> 5045b618
+        nodes = self.node_args(node_list)
+        logging.debug(str(config.Config.get_local_id()) +  " start " + str(len(nodes)) + " nodes")
 
         nodes = self.plugins.cmdPreWithNodes("start", nodes)
         results = self.controller.start(nodes)
@@ -365,10 +361,7 @@
         return results
 
     @expose
-<<<<<<< HEAD
-=======
-    @lock_required
->>>>>>> 5045b618
+    @lock_required
     def df(self, node_list=None):
         nodes = self.node_host_args(node_list)
         nodes = self.plugins.cmdPreWithNodes("df", nodes)
@@ -398,7 +391,7 @@
         return results
 
     @expose
-<<<<<<< HEAD
+    @lock_required
     def netstats(self, node_list=None):
         """- [<nodes>]
 
@@ -406,21 +399,13 @@
         dropped packets."""
 
         nodes = None
-=======
-    @lock_required
-    def netstats(self, node_list=None):
->>>>>>> 5045b618
         if not node_list:
             if self.config.nodes("standalone"):
                 node_list = "standalone"
             elif self.config.nodes("workers"):
                 node_list = "workers"
 
-<<<<<<< HEAD
-        nodes =  self.nodeArgs(node_list)
-=======
-        nodes = self.node_args(node_list)
->>>>>>> 5045b618
+        nodes = self.node_args(node_list)
         nodes = self.plugins.cmdPreWithNodes("netstats", nodes)
         results = self.controller.netstats(nodes)
         self.plugins.cmdPostWithNodes("netstats", nodes)

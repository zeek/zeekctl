--- conflicted
+++ resolved
@@ -32,15 +32,11 @@
             if pfringtype != "6-tuple":
                 pftype += "_" + pfringtype.upper().replace("-", "_")
 
-<<<<<<< HEAD
         useplugin = False
-=======
         first_app_instance = int(BroControl.config.Config.pfringdnafirstappinstance)
         app_instance = first_app_instance
 
->>>>>>> daf6ac90
         dd = {}
-        i = 0
         for nn in self.nodes():
             if nn.type != "worker" or nn.lb_method != "pf_ring":
                 continue
@@ -62,21 +58,17 @@
             if nn.interface.startswith("dnacluster"):
                 # For the case where a user is running pfdnacluster_master
                 nn.interface = "%s@%d" % (nn.interface, app_instance)
-                app_instance = app_instance + 1
 
             elif nn.interface.startswith("dna"):
                 # For the case where someone is doing symmetric RSS with DNA.
                 nn.env_vars.setdefault("PCAP_PF_RING_DNA_RSS", "1")
-                nn.interface = "%s@%d" % (nn.interface, i)
-                i = i+1
+                nn.interface = "%s@%d" % (nn.interface, app_instance)
+            
             else:
                 nn.env_vars.setdefault("PCAP_PF_RING_CLUSTER_ID", dd[nn.host][nn.interface])
 
-            nn.env_vars.setdefault("PCAP_PF_RING_APPNAME", "%s-%s" % (nn.host, nn.interface))
+            app_instance = app_instance + 1
+            nn.env_vars.setdefault("PCAP_PF_RING_APPNAME", "bro-%s" % (nn.interface))
 
-<<<<<<< HEAD
         return useplugin
-=======
-        return True
 
->>>>>>> daf6ac90

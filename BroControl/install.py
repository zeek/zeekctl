--- conflicted
+++ resolved
@@ -1,12 +1,9 @@
 # Functions to install files on all nodes.
 
 import os
-<<<<<<< HEAD
 import re
 import json
 import logging
-=======
->>>>>>> 54377d47
 
 from BroControl import util
 from BroControl import config
@@ -97,14 +94,11 @@
 # Create Bro-side broctl configuration file.
 def make_layout(path, cmdout, silent=False):
     manager = config.Config.manager()
-<<<<<<< HEAD
     logging.debug("make_layout, manager is " + str(manager.name))
 
     if not manager:
         return
 
-=======
->>>>>>> 54377d47
     broport = Port(int(config.Config.broport) - 1)
     filename = os.path.join(path, "cluster-layout.bro")
 
@@ -130,15 +124,11 @@
     elif not config.Config.use_broker():
         make_broccoli_layout(path, cmdout, silent)
 
-<<<<<<< HEAD
 def make_broccoli_layout(path, cmdout, silent = False):
     logging.debug("create cluster layout based on broccoli")
     manager = config.Config.manager()
-
-    if not manager:
-        return
-
     broport = Port(int(config.Config.broport) - 1)
+
     filename = os.path.join(path, "cluster-layout.bro")
     if not silent:
         cmdout.info("generating cluster-layout.bro ...")
@@ -187,46 +177,6 @@
 #TODO add broker configuration
 #def make_broker_layout(path, cmdout, silent=False):
     #print "make broker cluster layout"
-=======
-        workers = config.Config.nodes("workers")
-        proxies = config.Config.nodes("proxies")
-
-        with open(filename, "w") as out:
-            out.write("# Automatically generated. Do not edit.\n")
-            out.write("redef Cluster::nodes = {\n")
-
-            # Control definition.  For now just reuse the manager information.
-            out.write("\t[\"control\"] = [$node_type=Cluster::CONTROL, $ip=%s, $zone_id=\"%s\", $p=%s/tcp],\n" % (util.format_bro_addr(manager.addr), config.Config.zoneid, broport.next_port(manager)))
-
-            # Manager definition
-            out.write("\t[\"%s\"] = [$node_type=Cluster::MANAGER, $ip=%s, $zone_id=\"%s\", $p=%s/tcp, $workers=set(" % (manager.name, util.format_bro_addr(manager.addr), manager.zone_id, broport.next_port(manager)))
-            for s in workers:
-                out.write("\"%s\"" % s.name)
-                if s != workers[-1]:
-                    out.write(", ")
-            out.write(")],\n")
-
-            # Proxies definition
-            for p in proxies:
-                out.write("\t[\"%s\"] = [$node_type=Cluster::PROXY, $ip=%s, $zone_id=\"%s\", $p=%s/tcp, $manager=\"%s\", $workers=set(" % (p.name, util.format_bro_addr(p.addr), p.zone_id, broport.next_port(p), manager.name))
-                for s in workers:
-                    out.write("\"%s\"" % s.name)
-                    if s != workers[-1]:
-                        out.write(", ")
-                out.write(")],\n")
-
-            # Workers definition
-            for w in workers:
-                p = w.count % len(proxies)
-                out.write("\t[\"%s\"] = [$node_type=Cluster::WORKER, $ip=%s, $zone_id=\"%s\", $p=%s/tcp, $interface=\"%s\", $manager=\"%s\", $proxy=\"%s\"],\n" % (w.name, util.format_bro_addr(w.addr), w.zone_id, broport.next_port(w), w.interface, manager.name, proxies[p].name))
-
-            # Activate time-machine support if configured.
-            if config.Config.timemachinehost:
-                out.write("\t[\"time-machine\"] = [$node_type=Cluster::TIME_MACHINE, $ip=%s, $p=%s],\n" % (config.Config.timemachinehost, config.Config.timemachineport))
-
-            out.write("};\n")
-
->>>>>>> 54377d47
 
 # Reads in a list of networks from file.
 def read_networks(fname):
@@ -280,26 +230,24 @@
     manager = config.Config.manager()
 
     filename = os.path.join(path, "broctl-config.bro")
-<<<<<<< HEAD
-    out = open(filename, "w")
-    out.write("# Automatically generated. Do not edit.\n")
-    out.write("redef Notice::mail_dest = \"%s\";\n" % config.Config.mailto)
-    out.write("redef Notice::mail_dest_pretty_printed = \"%s\";\n" % config.Config.mailalarmsto)
-    out.write("redef Notice::sendmail  = \"%s\";\n" % config.Config.sendmail)
-    out.write("redef Notice::mail_subject_prefix  = \"%s\";\n" % config.Config.mailsubjectprefix)
-    out.write("redef Notice::mail_from  = \"%s\";\n" % config.Config.mailfrom)
-    if manager.type != "standalone":
-        out.write("@if ( Cluster::local_node_type() == Cluster::MANAGER )\n")
-    out.write("redef Log::default_rotation_interval = %s secs;\n" % config.Config.logrotationinterval)
-    out.write("redef Log::default_mail_alarms_interval = %s secs;\n" % config.Config.mailalarmsinterval)
-    if manager.type != "standalone":
-        out.write("@endif\n")
-    if config.Config.ipv6comm == "1":
-        out.write("redef Communication::listen_ipv6 = T ;\n")
-    else:
-        out.write("redef Communication::listen_ipv6 = F ;\n")
-
-    out.close()
+    with open(filename, "w") as out:
+        out.write("# Automatically generated. Do not edit.\n")
+        out.write("redef Notice::mail_dest = \"%s\";\n" % config.Config.mailto)
+        out.write("redef Notice::mail_dest_pretty_printed = \"%s\";\n" % config.Config.mailalarmsto)
+        out.write("redef Notice::sendmail  = \"%s\";\n" % config.Config.sendmail)
+        out.write("redef Notice::mail_subject_prefix  = \"%s\";\n" % config.Config.mailsubjectprefix)
+        out.write("redef Notice::mail_from  = \"%s\";\n" % config.Config.mailfrom)
+        if manager.type != "standalone":
+            out.write("@if ( Cluster::local_node_type() == Cluster::MANAGER )\n")
+        out.write("redef Log::default_rotation_interval = %s secs;\n" % config.Config.logrotationinterval)
+        out.write("redef Log::default_mail_alarms_interval = %s secs;\n" % config.Config.mailalarmsinterval)
+        if manager.type != "standalone":
+            out.write("@endif\n")
+
+        if config.Config.ipv6comm == "1":
+            out.write("redef Communication::listen_ipv6 = T ;\n")
+        else:
+            out.write("redef Communication::listen_ipv6 = F ;\n")
 
 
 # Write individual node.cfg file per successor in the hierarchy
@@ -380,24 +328,4 @@
                 f.write("{\"from\": \"" + str(u) + "\", \"to\": \"" + str(v) + "\"},\n")
         f.write("]\n")
 
-        f.write("}\n")
-=======
-    with open(filename, "w") as out:
-        out.write("# Automatically generated. Do not edit.\n")
-        out.write("redef Notice::mail_dest = \"%s\";\n" % config.Config.mailto)
-        out.write("redef Notice::mail_dest_pretty_printed = \"%s\";\n" % config.Config.mailalarmsto)
-        out.write("redef Notice::sendmail  = \"%s\";\n" % config.Config.sendmail)
-        out.write("redef Notice::mail_subject_prefix  = \"%s\";\n" % config.Config.mailsubjectprefix)
-        out.write("redef Notice::mail_from  = \"%s\";\n" % config.Config.mailfrom)
-        if manager.type != "standalone":
-            out.write("@if ( Cluster::local_node_type() == Cluster::MANAGER )\n")
-        out.write("redef Log::default_rotation_interval = %s secs;\n" % config.Config.logrotationinterval)
-        out.write("redef Log::default_mail_alarms_interval = %s secs;\n" % config.Config.mailalarmsinterval)
-        if manager.type != "standalone":
-            out.write("@endif\n")
-
-        if config.Config.ipv6comm == "1":
-            out.write("redef Communication::listen_ipv6 = T ;\n")
-        else:
-            out.write("redef Communication::listen_ipv6 = F ;\n")
->>>>>>> 54377d47
+        f.write("}\n")
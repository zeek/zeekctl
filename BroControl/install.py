--- conflicted
+++ resolved
@@ -1,24 +1,12 @@
 # Functions to install files on all nodes.
 
 import os
-import logging
 
 from BroControl import util
 from BroControl import config
 
 # In all paths given in this file, ${<option>} will replaced with the value of
 # the corresponding configuration option.
-
-
-class Port:
-    def __init__(self, startport):
-        self.p = startport
-
-    def next_port(self, node):
-        self.p += 1
-        node.setPort(self.p)
-        return self.p
-
 
 # Directories/files in form (path, mirror) which are synced from the manager to
 # all remote hosts.
@@ -112,35 +100,8 @@
     return True
 
 
-def get_cluster_roles(ntype, managerlog=False):
-    roles = "Cluster::%s" % ntype.upper()
-
-    if ntype == "manager" and managerlog:
-        roles += ", Cluster::LOGNODE"
-    return roles
-
-
 # Create Bro-side broctl configuration file.
 def make_layout(path, cmdout, silent=False):
-<<<<<<< HEAD
-
-    if config.Config.nodes("standalone"):
-        make_standalone_layout(path, cmdout, silent)
-    else:
-        make_cluster_layout(path, cmdout, silent)
-
-
-def make_standalone_layout(path, cmdout, silent):
-    manager = config.Config.manager()
-    logging.debug("make_standalone_layout, manager is " + str(manager.name))
-    broport = Port(int(config.Config.broport) - 1)
-
-    # If there is a standalone node, delete any cluster-layout file to
-    # avoid the cluster framework from activating and get out of here.
-    filename = os.path.join(path, "cluster-layout.bro")
-    if os.access(filename, os.W_OK):
-        os.unlink(filename)
-=======
     class Port:
         def __init__(self, startport):
             # This is the first port number to use.
@@ -170,90 +131,18 @@
         ostr = "# Automatically generated. Do not edit.\n"
         # This is the port that standalone nodes listen on for remote
         # control by default.
-        ostr += "redef Communication::listen_port = %s/tcp;\n" % broport.use_port(manager)
-        ostr += "redef Communication::nodes += {\n"
-        ostr += "\t[\"control\"] = [$host=%s, $zone_id=\"%s\", $class=\"control\", $events=Control::controller_events],\n" % (util.format_bro_addr(manager.addr), manager.zone_id)
+        ostr += "redef Broker::listen_port = %s/tcp;\n" % broport.use_port(manager)
+        ostr += "redef Broker::nodes += {\n"
+        ostr += "\t[\"control\"] = [$ip=%s, $zone_id=\"%s\"],\n" % (util.format_bro_addr(manager.addr), manager.zone_id)
         ostr += "};\n"
->>>>>>> 4a35dec3
-
-    # We do need to establish the port for the manager.
-    if not silent:
-        cmdout.info("generating standalone-layout.bro ...")
-
-    filename = os.path.join(path, "standalone-layout.bro")
-    with open(filename, "w") as out:
-        out.write("# Automatically generated. Do not edit.\n")
-        # This is the port that standalone nodes listen on for remote
-        # control by default.
-        out.write("redef Broker::listen_port = %s/tcp;\n" % broport.next_port(manager))
-        out.write("redef Broker::nodes += {\n")
-        out.write("\t[\"control\"] = [$ip=%s, $zone_id=\"%s\"],\n" % (util.format_bro_addr(manager.addr), manager.zone_id))
-        out.write("};\n")
-
-
-def make_cluster_layout(path, cmdout, silent=False):
-    manager=config.Config.manager()
-
-    logging.debug("make_cluster_layout, manager is " + str(manager.name))
-    broport = Port(int(config.Config.broport) - 1)
-
-<<<<<<< HEAD
-    if not silent:
-        cmdout.info("generating cluster-layout.bro ...")
-
-    workers = config.Config.nodes("workers")
-    datanode = config.Config.nodes("datanode")[0]
-
-    out = ""
-    out += "# Automatically generated. Do not edit.\n"
-    out += "redef Cluster::nodes = {\n"
-    out += "\t[\"control\"] = [$node_roles=set(Cluster::CONTROL), $ip=%s, $zone_id=\"%s\", $p=%s/tcp],\n" % (util.format_bro_addr(manager.addr), config.Config.zoneid, broport.next_port(manager))
-
-    managerlognode = True
-    for n in config.Config.nodes():
-        if n.type == "lognode":
-            managerlognode = False
-            break
-
-    for n in config.Config.nodes():
-        # Manager definition
-        if n == manager:
-            out += "\t[\"%s\"] = [$node_roles=set(%s), $ip=%s, $zone_id=\"%s\", $p=%s/tcp, $workers=set(" % (manager.name, get_cluster_roles(manager.type, managerlognode), util.format_bro_addr(manager.addr), manager.zone_id, broport.next_port(manager))
-            for s in workers:
-                out += "\"%s\"" % s.name
-                if s != workers[-1]:
-                    out += ", "
-            out += ")],\n"
-
-        # Datanode definition
-        elif n.type == "datanode" or n.type == "lognode":
-            out += "\t[\"%s\"] = [$node_roles=set(%s), $ip=%s, $zone_id=\"%s\", $p=%s/tcp, $manager=\"%s\", $workers=set(" % (n.name, get_cluster_roles(n.type), util.format_bro_addr(n.addr), n.zone_id, broport.next_port(n), manager.name)
-            for s in workers:
-                out += "\"%s\"" % s.name
-                if s != workers[-1]:
-                    out += ", "
-            out += ")],\n"
-
-        # Workers definition
-        elif n.type == "worker":
-            out += "\t[\"%s\"] = [$node_roles=set(%s), $ip=%s, $zone_id=\"%s\", $p=%s/tcp, $interface=\"%s\", $manager=\"%s\", $datanode=\"%s\"],\n" % (n.name, get_cluster_roles(n.type), util.format_bro_addr(n.addr), n.zone_id, broport.next_port(n), n.interface, manager.name, datanode.name)
-
-    # Activate time-machine support if configured.
-    if config.Config.timemachinehost:
-        out += "\t[\"time-machine\"] = [$node_roles=set(Cluster::TIME_MACHINE), $ip=%s, $p=%s],\n" % (config.Config.timemachinehost, config.Config.timemachineport)
-
-    out += "};\n"
-
-    filename = os.path.join(path, "cluster-layout.bro")
-    file_out = open(filename, "w")
-    file_out.write(out)
-    file_out.close()
-
-    logging.debug("out:" + str(out))
-=======
+
+    else:
+        if not silent:
+            cmdout.info("generating cluster-layout.bro ...")
+
         filename = os.path.join(path, "cluster-layout.bro")
         workers = config.Config.nodes("workers")
-        proxies = config.Config.nodes("proxies")
+        datanodes = config.Config.nodes("datanodes")
         loggers = config.Config.nodes("loggers")
 
         if loggers:
@@ -271,23 +160,26 @@
         ostr += "redef Cluster::nodes = {\n"
 
         # Control definition.  For now just reuse the manager information.
-        ostr += '\t["control"] = [$node_type=Cluster::CONTROL, $ip=%s, $zone_id="%s", $p=%s/tcp],\n' % (util.format_bro_addr(manager.addr), config.Config.zoneid, broport.use_port(None))
+        ostr += '\t["control"] = [$node_roles=set(Cluster::CONTROL), $ip=%s, $zone_id="%s", $p=%s/tcp],\n' % (util.format_bro_addr(manager.addr), config.Config.zoneid, broport.use_port(None))
 
         # Logger definition
         if loggers:
-            ostr += '\t["%s"] = [$node_type=Cluster::LOGGER, $ip=%s, $zone_id="%s", $p=%s/tcp],\n' % (logger.name, util.format_bro_addr(logger.addr), logger.zone_id, broport.use_port(logger))
+            ostr += '\t["%s"] = [$node_roles=set(Cluster::LOGGER), $ip=%s, $zone_id="%s", $p=%s/tcp],\n' % (logger.name, util.format_bro_addr(logger.addr), logger.zone_id, broport.use_port(logger))
 
         # Manager definition
-        ostr += '\t["%s"] = [$node_type=Cluster::MANAGER, $ip=%s, $zone_id="%s", $p=%s/tcp, %s$workers=set(' % (manager.name, util.format_bro_addr(manager.addr), manager.zone_id, broport.use_port(manager), loggerstr)
+        managerroles = "Cluster::MANAGER"
+        if manager_is_logger == "T":
+            managerroles += ", Cluster::LOGGER"
+        ostr += '\t["%s"] = [$node_roles=set(%s), $ip=%s, $zone_id="%s", $p=%s/tcp, %s$workers=set(' % (manager.name, managerroles, util.format_bro_addr(manager.addr), manager.zone_id, broport.use_port(manager), loggerstr)
         for s in workers:
             ostr += '"%s"' % s.name
             if s != workers[-1]:
                 ostr += ", "
         ostr += ")],\n"
 
-        # Proxies definition
-        for p in proxies:
-            ostr += '\t["%s"] = [$node_type=Cluster::PROXY, $ip=%s, $zone_id="%s", $p=%s/tcp, %s$manager="%s", $workers=set(' % (p.name, util.format_bro_addr(p.addr), p.zone_id, broport.use_port(p), loggerstr, manager.name)
+        # Datanode definition
+        for p in datanodes:
+            ostr += '\t["%s"] = [$node_roles=set(Cluster::DATANODE), $ip=%s, $zone_id="%s", $p=%s/tcp, %s$manager="%s", $workers=set(' % (p.name, util.format_bro_addr(p.addr), p.zone_id, broport.use_port(p), loggerstr, manager.name)
             for s in workers:
                 ostr += '"%s"' % s.name
                 if s != workers[-1]:
@@ -296,12 +188,11 @@
 
         # Workers definition
         for w in workers:
-            p = w.count % len(proxies)
-            ostr += '\t["%s"] = [$node_type=Cluster::WORKER, $ip=%s, $zone_id="%s", $p=%s/tcp, $interface="%s", %s$manager="%s", $proxy="%s"],\n' % (w.name, util.format_bro_addr(w.addr), w.zone_id, broport.use_port(w), w.interface, loggerstr, manager.name, proxies[p].name)
+            ostr += '\t["%s"] = [$node_roles=set(Cluster::WORKER), $ip=%s, $zone_id="%s", $p=%s/tcp, $interface="%s", %s$manager="%s", $datanode="%s"],\n' % (w.name, util.format_bro_addr(w.addr), w.zone_id, broport.use_port(w), w.interface, loggerstr, manager.name, datanodes[0].name)
 
         # Activate time-machine support if configured.
         if config.Config.timemachinehost:
-            ostr += '\t["time-machine"] = [$node_type=Cluster::TIME_MACHINE, $ip=%s, $p=%s],\n' % (config.Config.timemachinehost, config.Config.timemachineport)
+            ostr += '\t["time-machine"] = [$node_roles=set(Cluster::TIME_MACHINE), $ip=%s, $p=%s],\n' % (config.Config.timemachinehost, config.Config.timemachineport)
 
         ostr += "};\n"
 
@@ -313,7 +204,6 @@
         return False
 
     return True
->>>>>>> 4a35dec3
 
 
 # Reads in a list of networks from file.
@@ -373,27 +263,6 @@
 def make_broctl_config_policy(path, cmdout, plugin_reg, silent=False):
     manager = config.Config.manager()
 
-<<<<<<< HEAD
-    filename = os.path.join(path, "broctl-config.bro")
-    with open(filename, "w") as out:
-        out.write("# Automatically generated. Do not edit.\n")
-        out.write("redef Notice::mail_dest = \"%s\";\n" % config.Config.mailto)
-        out.write("redef Notice::mail_dest_pretty_printed = \"%s\";\n" % config.Config.mailalarmsto)
-        out.write("redef Notice::sendmail  = \"%s\";\n" % config.Config.sendmail)
-        out.write("redef Notice::mail_subject_prefix  = \"%s\";\n" % config.Config.mailsubjectprefix)
-        out.write("redef Notice::mail_from  = \"%s\";\n" % config.Config.mailfrom)
-        if manager.type != "standalone":
-            out.write("@if ( Cluster::has_local_role(Cluster::MANAGER) )\n")
-        out.write("redef Log::default_rotation_interval = %s secs;\n" % config.Config.logrotationinterval)
-        out.write("redef Log::default_mail_alarms_interval = %s secs;\n" % config.Config.mailalarmsinterval)
-        if manager.type != "standalone":
-            out.write("@endif\n")
-
-        if config.Config.ipv6comm:
-            out.write("redef Broker::listen_ipv6 = T ;\n")
-        else:
-            out.write("redef Broker::listen_ipv6 = F ;\n")
-=======
     ostr = '# Automatically generated. Do not edit.\n'
     ostr += 'redef Notice::mail_dest = "%s";\n' % config.Config.mailto
     ostr += 'redef Notice::mail_dest_pretty_printed = "%s";\n' % config.Config.mailalarmsto
@@ -431,6 +300,5 @@
     except IOError as e:
         cmdout.error("failed to write file: %s" % e)
         return False
->>>>>>> 4a35dec3
 
     return True
--- conflicted
+++ resolved
@@ -1,4 +1,4 @@
-# Functions to install files on all nodes.
+# Functions to install files on all nodes. 
 
 import os
 import glob
@@ -178,23 +178,11 @@
 
         util.output("done.")
 
-<<<<<<< HEAD
-    # Save the current installed node configuration
-    nodecfg = os.path.join(config.Config.spooldir, "nodeconfig.dat")
-    fnodecfg = open(nodecfg, "w")
-    fnodecfg.write("# Automatically generated. Do not edit.\n")
-
-    for n in config.Config.nodes():
-        fnodecfg.write("%s\n" % n.describe())
-
-    fnodecfg.close()
-=======
     # Save current node configuration state.
     config.Config.updateNodeCfgHash()
 
     # Save current configuration state.
     config.Config.updateBroctlCfgHash()
->>>>>>> 6f4107e1
 
     return not hadError
 
@@ -330,7 +318,6 @@
         if tag:
             print >>out, "\t# %s" % tag,
         print >>out
-
     print >>out, "};\n"
     out.close()
 

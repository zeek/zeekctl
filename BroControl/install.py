# Functions to install files on all nodes.

import os
import logging

from BroControl import util
from BroControl import config

# In all paths given in this file, ${<option>} will replaced with the value of
# the corresponding configuration option.


class Port:
    def __init__(self, startport):
        self.p = startport

    def next_port(self, node):
        self.p += 1
        node.setPort(self.p)
        return self.p


# Directories/files in form (path, mirror) which are synced from the manager to
# all remote hosts.
# If "mirror" is False, then the path is assumed to be a directory and it will
# just be created on the remote host.  If "mirror" is True, then the path
# is fully mirrored recursively.
def get_syncs():
    syncs = [
    ("${brobase}", False),
    ("${brobase}/share", True),
    ("${cfgdir}", True),
    ("${libdir}", True),
    ("${bindir}", True),
    ("${policydirsiteinstall}", True),
    ("${policydirsiteinstallauto}", True),
    # ("${policydir}", True),
    # ("${staticdir}", True),
    ("${logdir}", False),
    ("${spooldir}", False),
    ("${tmpdir}", False),
    ("${broctlconfigdir}/broctl-config.sh", True)
    ]

    return syncs

# In NFS-mode, only these will be synced.
def get_nfssyncs():
    nfssyncs = [
    ("${spooldir}", False),
    ("${tmpdir}", False),
    ("${policydirsiteinstall}", True),
    ("${policydirsiteinstallauto}", True),
    ("${broctlconfigdir}/broctl-config.sh", True)
    ]

    return nfssyncs

# Generate a shell script "broctl-config.sh" that sets env. vars. that
# correspond to broctl config options.
def make_broctl_config_sh(cmdout):
    cfg_path = os.path.join(config.Config.broctlconfigdir, "broctl-config.sh")

    with open(cfg_path, "w") as out:
        for (varname, value) in config.Config.options(dynamic=False):
            if isinstance(value, bool):
                # Convert bools to the string "1" or "0"
                value = (value and "1" or "0")
            else:
                value = str(value)

            # In order to prevent shell errors, here we convert plugin
            # option names to use underscores, and double quotes in the value
            # are escaped.
            out.write('%s="%s"\n' % (varname.replace(".", "_"),
                       value.replace('"', '\\"')))

    symlink = os.path.join(config.Config.scriptsdir, "broctl-config.sh")

    if not os.path.islink(symlink) or os.readlink(symlink) != cfg_path:
        # attempt to update the symlink
        try:
            util.force_symlink(cfg_path, symlink)
        except OSError as e:
            cmdout.error("failed to update symlink '%s' to point to '%s': %s" % (symlink, cfg_path, e.strerror))
            return False

    return True


def get_cluster_roles(ntype, managerlog=False):
    roles = "Cluster::%s" % ntype.upper()

    if ntype == "manager" and managerlog:
        roles += ", Cluster::LOGNODE"
    return roles


# Create Bro-side broctl configuration file.
def make_layout(path, cmdout, silent=False):

    if config.Config.nodes("standalone"):
        make_standalone_layout(path, cmdout, silent)
    else:
        make_cluster_layout(path, cmdout, silent)

<<<<<<< HEAD
=======
    manager = config.Config.manager()
>>>>>>> d1060880

def make_standalone_layout(path, cmdout, silent):
    manager = config.Config.manager()
    logging.debug("make_standalone_layout, manager is " + str(manager.name))
    broport = Port(int(config.Config.broport) - 1)

    # If there is a standalone node, delete any cluster-layout file to
    # avoid the cluster framework from activating and get out of here.
<<<<<<< HEAD
    filename = os.path.join(path, "cluster-layout.bro")
    if os.access(filename, os.W_OK):
        os.unlink(filename)
=======
    if config.Config.nodes("standalone"):
        if os.access(filename, os.W_OK):
            os.unlink(filename)
        # We do need to establish the port for the manager.
        if not silent:
            cmdout.info("generating standalone-layout.bro ...")

        filename = os.path.join(path, "standalone-layout.bro")
        with open(filename, "w") as out:
            out.write("# Automatically generated. Do not edit.\n")
            # This is the port that standalone nodes listen on for remote
            # control by default.
            out.write("redef Communication::listen_port = %s/tcp;\n" % config.Config.broport)
            out.write("redef Communication::nodes += {\n")
            out.write("\t[\"control\"] = [$host=%s, $zone_id=\"%s\", $class=\"control\", $events=Control::controller_events],\n" % (util.format_bro_addr(manager.addr), manager.zone_id))
            out.write("};\n")
>>>>>>> d1060880

    # We do need to establish the port for the manager.
    if not silent:
        cmdout.info("generating standalone-layout.bro ...")

    filename = os.path.join(path, "standalone-layout.bro")
    with open(filename, "w") as out:
        out.write("# Automatically generated. Do not edit.\n")
        # This is the port that standalone nodes listen on for remote
        # control by default.
        out.write("redef Broker::listen_port = %s/tcp;\n" % broport.next_port(manager))
        out.write("redef Broker::nodes += {\n")
        out.write("\t[\"control\"] = [$ip=%s, $zone_id=\"%s\"],\n" % (util.format_bro_addr(manager.addr), manager.zone_id))
        out.write("};\n")


def make_cluster_layout(path, cmdout, silent=False):
    manager=config.Config.manager()

    logging.debug("make_cluster_layout, manager is " + str(manager.name))
    broport = Port(int(config.Config.broport) - 1)

<<<<<<< HEAD
    if not silent:
        cmdout.info("generating cluster-layout.bro ...")
=======
        broport = Port(config.Config.broport)
        workers = config.Config.nodes("workers")
        proxies = config.Config.nodes("proxies")
>>>>>>> d1060880

    workers = config.Config.nodes("workers")
    datanode = config.Config.nodes("datanode")[0]

<<<<<<< HEAD
    out = ""
    out += "# Automatically generated. Do not edit.\n"
    out += "redef Cluster::nodes = {\n"
    out += "\t[\"control\"] = [$node_roles=set(Cluster::CONTROL), $ip=%s, $zone_id=\"%s\", $p=%s/tcp],\n" % (util.format_bro_addr(manager.addr), config.Config.zoneid, broport.next_port(manager))
=======
            # Control definition.  For now just reuse the manager information.
            out.write("\t[\"control\"] = [$node_type=Cluster::CONTROL, $ip=%s, $zone_id=\"%s\", $p=%s/tcp],\n" % (util.format_bro_addr(manager.addr), config.Config.zoneid, config.Config.broport))
>>>>>>> d1060880

    managerlognode = True
    for n in config.Config.nodes():
        if n.type == "lognode":
            managerlognode = False
            break

    for n in config.Config.nodes():
        # Manager definition
        if n == manager:
            out += "\t[\"%s\"] = [$node_roles=set(%s), $ip=%s, $zone_id=\"%s\", $p=%s/tcp, $workers=set(" % (manager.name, get_cluster_roles(manager.type, managerlognode), util.format_bro_addr(manager.addr), manager.zone_id, broport.next_port(manager))
            for s in workers:
                out += "\"%s\"" % s.name
                if s != workers[-1]:
                    out += ", "
            out += ")],\n"

        # Datanode definition
        elif n.type == "datanode" or n.type == "lognode":
            out += "\t[\"%s\"] = [$node_roles=set(%s), $ip=%s, $zone_id=\"%s\", $p=%s/tcp, $manager=\"%s\", $workers=set(" % (n.name, get_cluster_roles(n.type), util.format_bro_addr(n.addr), n.zone_id, broport.next_port(n), manager.name)
            for s in workers:
                out += "\"%s\"" % s.name
                if s != workers[-1]:
                    out += ", "
            out += ")],\n"

        # Workers definition
        elif n.type == "worker":
            out += "\t[\"%s\"] = [$node_roles=set(%s), $ip=%s, $zone_id=\"%s\", $p=%s/tcp, $interface=\"%s\", $manager=\"%s\", $datanode=\"%s\"],\n" % (n.name, get_cluster_roles(n.type), util.format_bro_addr(n.addr), n.zone_id, broport.next_port(n), n.interface, manager.name, datanode.name)

    # Activate time-machine support if configured.
    if config.Config.timemachinehost:
        out += "\t[\"time-machine\"] = [$node_roles=set(Cluster::TIME_MACHINE), $ip=%s, $p=%s],\n" % (config.Config.timemachinehost, config.Config.timemachineport)

    out += "};\n"

    filename = os.path.join(path, "cluster-layout.bro")
    file_out = open(filename, "w")
    file_out.write(out)
    file_out.close()

    logging.debug("out:" + str(out))


# Reads in a list of networks from file.
def read_networks(fname):

    nets = []

    with open(fname, "r") as f:
        for line in f:
            line = line.strip()
            if not line or line.startswith("#"):
                continue

            fields = line.split(None, 1)

            cidr = util.format_bro_prefix(fields[0])
            tag = ""
            if len(fields) == 2:
                tag = fields[1]

            nets += [(cidr, tag)]

    return nets


# Create Bro script which contains a list of local networks.
def make_local_networks(path, cmdout, silent=False):

    netcfg = config.Config.localnetscfg

    if not os.path.exists(netcfg):
        cmdout.error("file not found: %s" % netcfg)
        return False

    nets = read_networks(netcfg)

    with open(os.path.join(path, "local-networks.bro"), "w") as out:
        out.write("# Automatically generated. Do not edit.\n\n")

        out.write("redef Site::local_nets = {\n")
        for (cidr, tag) in nets:
            out.write("\t%s," % cidr)
            if tag:
                out.write("\t# %s" % tag)
            out.write("\n")
        out.write("};\n\n")

    return True


def make_broctl_config_policy(path, cmdout, silent=False):
    manager = config.Config.manager()

    filename = os.path.join(path, "broctl-config.bro")
    with open(filename, "w") as out:
        out.write("# Automatically generated. Do not edit.\n")
        out.write("redef Notice::mail_dest = \"%s\";\n" % config.Config.mailto)
        out.write("redef Notice::mail_dest_pretty_printed = \"%s\";\n" % config.Config.mailalarmsto)
        out.write("redef Notice::sendmail  = \"%s\";\n" % config.Config.sendmail)
        out.write("redef Notice::mail_subject_prefix  = \"%s\";\n" % config.Config.mailsubjectprefix)
        out.write("redef Notice::mail_from  = \"%s\";\n" % config.Config.mailfrom)
        if manager.type != "standalone":
            out.write("@if ( Cluster::has_local_role(Cluster::MANAGER) )\n")
        out.write("redef Log::default_rotation_interval = %s secs;\n" % config.Config.logrotationinterval)
        out.write("redef Log::default_mail_alarms_interval = %s secs;\n" % config.Config.mailalarmsinterval)
        if manager.type != "standalone":
            out.write("@endif\n")

        if config.Config.ipv6comm:
            out.write("redef Broker::listen_ipv6 = T ;\n")
        else:
<<<<<<< HEAD
            out.write("redef Broker::listen_ipv6 = F ;\n")
=======
            out.write("redef Communication::listen_ipv6 = F ;\n")

        out.write("redef Pcap::snaplen = %s;\n" % config.Config.pcapsnaplen)
        out.write("redef Pcap::bufsize = %s;\n" % config.Config.pcapbufsize)
>>>>>>> d1060880
<|MERGE_RESOLUTION|>--- conflicted
+++ resolved
@@ -104,10 +104,6 @@
     else:
         make_cluster_layout(path, cmdout, silent)
 
-<<<<<<< HEAD
-=======
-    manager = config.Config.manager()
->>>>>>> d1060880
 
 def make_standalone_layout(path, cmdout, silent):
     manager = config.Config.manager()
@@ -116,28 +112,9 @@
 
     # If there is a standalone node, delete any cluster-layout file to
     # avoid the cluster framework from activating and get out of here.
-<<<<<<< HEAD
     filename = os.path.join(path, "cluster-layout.bro")
     if os.access(filename, os.W_OK):
         os.unlink(filename)
-=======
-    if config.Config.nodes("standalone"):
-        if os.access(filename, os.W_OK):
-            os.unlink(filename)
-        # We do need to establish the port for the manager.
-        if not silent:
-            cmdout.info("generating standalone-layout.bro ...")
-
-        filename = os.path.join(path, "standalone-layout.bro")
-        with open(filename, "w") as out:
-            out.write("# Automatically generated. Do not edit.\n")
-            # This is the port that standalone nodes listen on for remote
-            # control by default.
-            out.write("redef Communication::listen_port = %s/tcp;\n" % config.Config.broport)
-            out.write("redef Communication::nodes += {\n")
-            out.write("\t[\"control\"] = [$host=%s, $zone_id=\"%s\", $class=\"control\", $events=Control::controller_events],\n" % (util.format_bro_addr(manager.addr), manager.zone_id))
-            out.write("};\n")
->>>>>>> d1060880
 
     # We do need to establish the port for the manager.
     if not silent:
@@ -160,27 +137,16 @@
     logging.debug("make_cluster_layout, manager is " + str(manager.name))
     broport = Port(int(config.Config.broport) - 1)
 
-<<<<<<< HEAD
     if not silent:
         cmdout.info("generating cluster-layout.bro ...")
-=======
-        broport = Port(config.Config.broport)
-        workers = config.Config.nodes("workers")
-        proxies = config.Config.nodes("proxies")
->>>>>>> d1060880
 
     workers = config.Config.nodes("workers")
     datanode = config.Config.nodes("datanode")[0]
 
-<<<<<<< HEAD
     out = ""
     out += "# Automatically generated. Do not edit.\n"
     out += "redef Cluster::nodes = {\n"
     out += "\t[\"control\"] = [$node_roles=set(Cluster::CONTROL), $ip=%s, $zone_id=\"%s\", $p=%s/tcp],\n" % (util.format_bro_addr(manager.addr), config.Config.zoneid, broport.next_port(manager))
-=======
-            # Control definition.  For now just reuse the manager information.
-            out.write("\t[\"control\"] = [$node_type=Cluster::CONTROL, $ip=%s, $zone_id=\"%s\", $p=%s/tcp],\n" % (util.format_bro_addr(manager.addr), config.Config.zoneid, config.Config.broport))
->>>>>>> d1060880
 
     managerlognode = True
     for n in config.Config.nodes():
@@ -294,11 +260,7 @@
         if config.Config.ipv6comm:
             out.write("redef Broker::listen_ipv6 = T ;\n")
         else:
-<<<<<<< HEAD
             out.write("redef Broker::listen_ipv6 = F ;\n")
-=======
-            out.write("redef Communication::listen_ipv6 = F ;\n")
 
         out.write("redef Pcap::snaplen = %s;\n" % config.Config.pcapsnaplen)
-        out.write("redef Pcap::bufsize = %s;\n" % config.Config.pcapbufsize)
->>>>>>> d1060880
+        out.write("redef Pcap::bufsize = %s;\n" % config.Config.pcapbufsize)
--- conflicted
+++ resolved
@@ -24,13 +24,6 @@
 
 Config = None # Globally accessible instance of Configuration.
 
-<<<<<<< HEAD
-# all possible node types
-possible_types = ("manager", "lognode", "datanode", "worker", "standalone")
-
-class ConfigurationError(Exception):
-    pass
-=======
 class NodeStore:
     def __init__(self):
         self.nodestore = {}
@@ -57,7 +50,6 @@
         self.nodestore[node.name] = node
         self.nodenameslower.append(namelower)
 
->>>>>>> 4a35dec3
 
 class Configuration:
     def __init__(self, basedir, cfgfile, broscriptdir, ui, state=None):
@@ -258,11 +250,7 @@
     # - If tag is None, all Nodes are returned.
     # - If tag is "all", all Nodes are returned if "expand_all" is true.
     #     If "expand_all" is false, returns an empty list in this case.
-<<<<<<< HEAD
-=======
     # - If tag is "loggers", all logger Nodes are returned.
-    # - If tag is "proxies", all proxy Nodes are returned.
->>>>>>> 4a35dec3
     # - If tag is "workers", all worker Nodes are returned.
     # - If tag is "datanode", the datanode Node is returned.
     # - If tag is "manager", the manager Node is returned (cluster config) or
@@ -415,20 +403,14 @@
 
                 key = key.replace(".", "_")
 
-                node.__dict__[key] = val
-
                 if key not in node_mod.Node._keys:
                     self.ui.warn("ignoring unrecognized node config option '%s' given for node '%s'" % (key, sec))
                     continue
 
-<<<<<<< HEAD
-            self._check_node(node, nodestore)
-=======
                 node.__dict__[key] = val
 
             # Perform a sanity check on the node, and update nodestore.
             self._check_node(node, nodestore, counts)
->>>>>>> 4a35dec3
 
         # Perform a sanity check on the nodestore (make sure we have a valid
         # cluster config, etc.).
@@ -440,13 +422,8 @@
         if not node.type:
             raise ConfigurationError("no type given for node %s" % node.name)
 
-<<<<<<< HEAD
-        if node.type not in possible_types:
-            raise ConfigurationError("Unknown node type '%s' given for node '%s'" % (node.type, node.name))
-=======
-        if node.type not in ("logger", "manager", "proxy", "worker", "standalone"):
+        if node.type not in ("logger", "manager", "datanode", "worker", "standalone"):
             raise ConfigurationError("unknown node type '%s' given for node '%s'" % (node.type, node.name))
->>>>>>> 4a35dec3
 
         if not node.host:
             raise ConfigurationError("no host given for node '%s'" % node.name)
@@ -467,19 +444,6 @@
                 addr_str = ip
                 break
 
-<<<<<<< HEAD
-        addrs = [ addr[4][0] for addr in addrinfo ]
-
-        addr_str = addrs[0]
-
-        # Choose the first IPv4 addr in the list.
-        for ip in addrs:
-            if ":" not in ip:
-                addr_str = ip
-                break
-
-=======
->>>>>>> 4a35dec3
         # zone_id is handled manually, so strip it if it's there
         node.addr = addr_str.split("%")[0]
 
@@ -536,21 +500,12 @@
 
             for num in range(2, numprocs + 1):
                 newnode = node.copy()
-<<<<<<< HEAD
-                # only the node name, and pin_cpus need to be changed
-                newname = "%s-%d" % (origname, num)
-                newnode.name = newname
-                if newname in nodestore:
-                    raise ConfigurationError("duplicate node name '%s'" % newname)
-                nodestore[newname] = newnode
-=======
 
                 # Update the node attrs that need to be changed
                 newname = "%s-%d" % (origname, num)
                 newnode.name = newname
                 counts[node.type] += 1
                 newnode.count = counts[node.type]
->>>>>>> 4a35dec3
                 if pin_cpus:
                     newnode.pin_cpus = pin_cpus[num-1]
 
@@ -568,7 +523,6 @@
         standalone = False
         logger = False
         manager = False
-        lognode = False
         datanode = False
 
         manageronlocalhost = False
@@ -590,11 +544,6 @@
 
                 if n.addr not in self.localaddrs:
                     raise ConfigurationError("must run broctl on same machine as the manager node. The manager node has IP address %s and this machine has IP addresses: %s" % (n.addr, ", ".join(self.localaddrs)))
-
-            elif n.type == "lognode":
-                if lognode:
-                    raise ConfigurationError("only one lognode can be defined")
-                lognode = True
 
             elif n.type == "datanode":
                 if datanode:

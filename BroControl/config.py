# Functions to read and access the broctl configuration.

import os
import socket
import re
import json
import logging
import random
import shutil

from BroControl import py3bro
from BroControl import node as node_mod
from BroControl import options
from .state import SqliteState
from .version import VERSION

from BroControl import graph


# Class storing the broctl configuration.
#
# This class provides access to four types of configuration/state:
#
# - the global broctl configuration from broctl.cfg
# - the node configuration from node.cfg
# - dynamic state variables which are kept across restarts in spool/state.db

Config = None # Globally accessible instance of Configuration.

class ConfigurationError(Exception):
    pass

class Configuration:
    def __init__(self, basedir, ui, localaddrs=[], state=None):
        from BroControl import execute

        config_file = os.path.join(basedir, "etc/broctl.cfg")
        broscriptdir = os.path.join(basedir, "share/bro")

        self.ui = ui
        self.localaddrs = localaddrs
        logging.debug("localaddrs:", localaddrs)

        global Config
        Config = self

        self.config = {}
        self.state = {}
        self.nodestore = {}

        # Read broctl.cfg.
        self.config = self._read_config(config_file)

        # Set defaults for options we get passed in.
        self._set_option("brobase", basedir)
        self._set_option("broscriptdir", broscriptdir)
        self._set_option("version", VERSION)

        # Initialize options.
        for opt in options.options:
            if not opt.dontinit:
                self._set_option(opt.name, opt.default)

        if state:
            self.state_store = state
        else:
            self.state_store = SqliteState(self.statefile)

        # Set defaults for options we derive dynamically.
        self._set_option("mailto", "%s" % os.getenv("USER"))
        self._set_option("mailfrom", "Big Brother <bro@%s>" % socket.gethostname())
        self._set_option("mailalarmsto", self.config["mailto"])

        # Create a directory for the debuglog per individual host
        # TODO hostname should be replaced by unique identifier per node/peer
        dlpath = os.path.join(self.spooldir, str(socket.gethostname()))
        if not os.path.exists(dlpath):
            os.makedirs(dlpath)
        self.debuglog = os.path.join(dlpath, "debug.log")

        # One directory per node.cfg per peer
        # TODO hostname should be replaced by unique identifier per node/peer
        nodecfgpath = os.path.join(self.cfgdir, str(socket.gethostname()))
        if not os.path.exists(nodecfgpath):
            os.makedirs(nodecfgpath)
            shutil.move(self.nodecfg, nodecfgpath)
        self.nodecfg = os.path.join(nodecfgpath, "node.cfg")

        # Determine operating system.
        (success, output) = execute.run_localcmd("uname")
        if not success:
            raise RuntimeError("cannot run uname")
        self._set_option("os", output[0].lower().strip())

        if self.config["os"] == "linux":
            self._set_option("pin_command", "taskset -c")
        elif self.config["os"] == "freebsd":
            self._set_option("pin_command", "cpuset -l")
        else:
            self._set_option("pin_command", "")

        # Find the time command (should be a GNU time for best results).
        (success, output) = execute.run_localcmd("which time")
        if success:
            self._set_option("time", output[0].lower().strip())
        else:
            self._set_option("time", "")

        # Hierarchy overlay
        self.overlay = graph.BGraph()

    def initPostPlugins(self):
        self.read_state()

        # Read node.cfg
<<<<<<< HEAD
        self.nodelist, self.localNode, self.head = self._readNodes()
        if not self.nodelist:
            return False
=======
        self.nodestore = self._read_nodes()
>>>>>>> 5045b618

        # If "env_vars" was specified in broctl.cfg, then apply to all nodes.
        varlist = self.config.get("env_vars")
        if varlist:
            try:
                global_env_vars = self._get_env_var_dict(varlist)
            except ConfigurationError as err:
                raise ConfigurationError("env_vars option in broctl.cfg: %s" % err)

            for node in self.nodes("all"):
                for (key, val) in global_env_vars.items():
                    # Values from node.cfg take precedence over broctl.cfg
                    node.env_vars.setdefault(key, val)

        # Set the standalone config option.
        standalone = "0"
<<<<<<< HEAD
        for node in self.nodes("all"):
            if node.type == "standalone" or node.type == "peer":
                standalone = "1"
=======
        if len(self.nodestore) == 1:
            standalone = "1"
>>>>>>> 5045b618

        self._set_option("standalone", standalone)

        # Make sure cron flag is cleared.
        self.config["cron"] = "0"

    # Provides access to the configuration options via the dereference operator.
    # Lookup the attribute in broctl options first, then in the dynamic state
    # variables.
    def __getattr__(self, attr):
        if attr in self.config:
            return self.config[attr]
        if attr in self.state:
            return self.state[attr]
        raise AttributeError(attr)

    # Returns True if attribute is defined.
    def has_attr(self, attr):
        if attr in self.config:
            return True
        if attr in self.state:
            return True
        return False

    # Returns a sorted list of all broctl.cfg entries.
    # Includes dynamic variables if dynamic is true.
    def options(self, dynamic=True):
        optlist = list(self.config.items())
        if dynamic:
            optlist += list(self.state.items())

        optlist.sort()
        return optlist

    # Returns a list of Nodes (the list will be empty if no matching nodes
    # are found).  The returned list is sorted by node type, and by node name
    # for each type.
    # - If tag is None, all Nodes are returned.
    # - If tag is "all", all Nodes are returned if "expand_all" is true.
    #     If "expand_all" is false, returns an empty list in this case.
    # - If tag is "proxies", all proxy Nodes are returned.
    # - If tag is "workers", all worker Nodes are returned.
    # - If tag is "manager", the manager Node is returned (cluster config) or
    #     the standalone Node is returned (standalone config).
    # - If tag is "standalone", the standalone Node is returned.
    # - If tag is the name of a node, then that node is returned.
    def nodes(self, tag=None, expand_all=True):
        nodes = []
        nodetype = None

        if tag == "all" or tag == "cluster":
            if not expand_all:
                return []

        elif tag == "standalone":
            nodetype = "standalone"

        elif tag == "manager":
            nodetype = "manager"

        elif tag == "proxies":
            nodetype = "proxy"

        elif tag == "workers":
            nodetype = "worker"

<<<<<<< HEAD
        elif tag == "peers":
            type = "peer"

        for n in self.nodelist.values():
            if type == "peer" and type == n.type and self.getLocalNode() != n:
                nodes += [n]
            elif type:
                if type == n.type:
=======
        for n in self.nodestore.values():
            if nodetype:
                if nodetype == n.type:
>>>>>>> 5045b618
                    nodes += [n]
            elif tag == n.name:
                nodes += [n]
            elif tag == "cluster" and (n.type != "peer"):
                nodes += [n]
            elif tag == "all" or not tag:
                nodes += [n]

        nodes.sort(key=lambda n: (n.type, n.name))

        if not nodes and tag == "manager":
            if len(self.nodelist) > 1 or self.localNode != self.head:
                nodes += [self.localNode]
            else:
                nodes = self.nodes("standalone")

        return nodes

    def manager(self):
        n = self.nodes("manager")
        if n:
            return n[0]

        n = self.nodes("standalone")
        if n:
            return n[0]

        return None

    # Returns a list of nodes which is a subset of the result a similar call to
    # nodes() would yield but within which each host appears only once.
    # If "nolocal" parameter is True, then exclude the local host from results.
    def hosts(self, tag=None, nolocal=False):
        hosts = {}
        nodelist = []

        for node in self.nodes(tag):
            if node.host in hosts:
                continue

            if (not nolocal) or (nolocal and node.addr not in self.localaddrs):
                hosts[node.host] = 1
                nodelist.append(node)

        return nodelist

    # Returns a Node entry for the local node
    def getLocalNode(self):
        return self.localNode

    # Returns a Node entry for our predecessor in the hierarchy
    def getHead(self):
        return self.head

    # Replace all occurences of "${option}", with option being either
    # broctl.cfg option or a dynamic variable, with the corresponding value.
    # Defaults to replacement with the empty string for unknown options.
    def subst(self, text):
        while True:
            match = re.search(r"(\$\{([A-Za-z]+)(:([^}]+))?\})", text)
            if not match:
                return text

            key = match.group(2).lower()
            if self.has_attr(key):
                value = self.__getattr__(key)
            else:
                value = match.group(4)

            if not value:
                value = ""

            text = text[0:match.start(1)] + value + text[match.end(1):]


    # Convert string into list of integers (ValueError is raised if any
    # item in the list is not a non-negative integer).
    def _get_pin_cpu_list(self, text, numprocs):
        if not text:
            return []

        cpulist = [int(x) for x in text.split(",")]
        # Minimum allowed CPU number is zero.
        if min(cpulist) < 0:
            raise ValueError

        # Make sure list is at least as long as number of worker processes.
        cpulen = len(cpulist)
        if numprocs > cpulen:
            cpulist = [ cpulist[i % cpulen] for i in range(numprocs) ]

        return cpulist

    # Convert a string consisting of a comma-separated list of environment
    # variables (e.g. "VAR1=123, VAR2=456") to a dictionary.
    # If the string is empty, then return an empty dictionary.
    def _get_env_var_dict(self, text):
        env_vars = {}

        if text:
            # If the entire string is quoted, then remove only those quotes.
            if (text.startswith('"') and text.endswith('"')) or (text.startswith("'") and text.endswith("'")):
                text = text[1:-1]

        if text:
            for keyval in text.split(","):
                try:
                    (key, val) = keyval.split("=", 1)
                except ValueError:
                    raise ConfigurationError("missing '=' in env_vars")

                if not key.strip():
                    raise ConfigurationError("missing environment variable name in env_vars")

                env_vars[key.strip()] = val.strip()

        return env_vars


    # Parse node.cfg.
    def _read_nodes(self):
        config = py3bro.configparser.SafeConfigParser()
<<<<<<< HEAD
        try:
            if not config.read(self.nodecfg):
                raise ConfigurationError("cannot read '%s'" % self.nodecfg)
            self.json = False
        except py3bro.configparser.MissingSectionHeaderError:
            self.json = True
            return self._readNodesJson()

        manager = False
=======
        fname = self.nodecfg
        try:
            if not config.read(fname):
                raise ConfigurationError("Cannot read '%s'" % fname)
        except py3bro.configparser.MissingSectionHeaderError as err:
            raise ConfigurationError(err)
>>>>>>> 5045b618

        nodestore = {}

        counts = {}
        for sec in config.sections():
            node = node_mod.Node(self, sec)
<<<<<<< HEAD
            nodestore[sec] = node
            node.__dict__["id"] = sec
=======
>>>>>>> 5045b618

            for (key, val) in config.items(sec):

                key = key.replace(".", "_")

                if key not in node_mod.Node._keys:
                    self.ui.warn("ignoring unrecognized node config option '%s' given for node '%s'" % (key, sec))
                    continue

<<<<<<< HEAD
                if key == "type":
                    if val == "manager":
                        if manager:
                            raise ConfigurationError("only one manager can be defined")
                        manager = True
                    elif (val != "proxy" and val != "worker" and val != "standalone"):
                        raise ConfigurationError("%s: unknown type '%s' in section '%s'" % (file, val, sec))

                node.__dict__[key] = val

            # Complete node entry, nodestore, and counts
            node, nodestore, counts = self._checkNode(node, nodestore, counts)

        # Check if nodestore is valid
        self._checkNodeStore(nodestore)
        return nodestore, None, None

    # Check and complete node entry, nodestore, and counts
    def _checkNode(self, node, nodestore, counts):

        # 1. part of _readNodes
        #
        # Convert env_vars from a string to a dictionary.
        try:
            node.env_vars = self._getEnvVarDict(node.env_vars)
        except ValueError as err:
            raise ConfigurationError("%s: section %s: %s" % (file, node.name, err))

        try:
            addrinfo = socket.getaddrinfo(node.host, None, 0, 0, socket.SOL_TCP)
            if len(addrinfo) == 0:
                raise ConfigurationError("%s: no addresses resolved in section '%s' for host %s" % (file, node.name, node.host))

            addr_str = addrinfo[0][4][0]
            # zone_id is handled manually, so strip it if it's there
            node.addr = addr_str.split('%')[0]
        except AttributeError:
            raise ConfigurationError("%s: no host given in section '%s'" % (file, node.name))
        except socket.gaierror as e:
            raise ConfigurationError("%s: unknown host '%s' in section '%s' [%s]" % (file, node.host, node.name, e.args[1]))

        # Each node gets a number unique across its type.
        type = nodestore[node.name].type
        try:
            counts[type] += 1
        except KeyError:
            counts[type] = 1

        node.count = counts[type]

        # 2. Part of _readNodes
        numprocs = 0
        if node.lb_procs:
            try:
                numprocs = int(node.lb_procs)
                if numprocs < 1:
                    raise ConfigurationError("%s: value of lb_procs must be at least 1 in section '%s'" % (file, node.name))
            except ValueError:
                raise ConfigurationError("%s: value of lb_procs must be an integer in section '%s'" % (file, node.name))
        elif node.lb_method:
            raise ConfigurationError("%s: load balancing requires lb_procs in section '%s'" % (file, node.name))

        try:
            pin_cpus = self._getPinCPUList(node.pin_cpus, numprocs)
        except ValueError:
            raise ConfigurationError("%s: pin_cpus must be list of non-negative integers in section '%s'" % (file, node.name))

        if pin_cpus:
            node.pin_cpus = pin_cpus[0]

        if node.lb_procs:
            if not node.lb_method:
                raise ConfigurationError("%s: no load balancing method given in section '%s'" % (file, node.name))

            if node.lb_method not in ("pf_ring", "myricom", "interfaces"):
                raise ConfigurationError("%s: unknown load balancing method given in section '%s'" % (file, node.name))

            if node.lb_method == "interfaces":
                if not node.lb_interfaces:
                    raise ConfigurationError("%s: no list of interfaces given in section '%s'" % (file, node.name))

                # get list of interfaces to use, and assign one to each node
                netifs = node.lb_interfaces.split(",")

                if len(netifs) != int(node.lb_procs):
                    raise ConfigurationError("%s: number of interfaces does not match value of lb_procs in section '%s'" % (file, node.name))

                node.interface = netifs.pop().strip()

            nodeName = node.name
            # node names will have a numerical suffix
            node.name = "%s-1" % node.name

            for num in range(2, numprocs + 1):
                newnode = node.copy()
                # only the node name, count, and pin_cpus need to be changed
                newname = "%s-%d" % (nodeName, num)
                newnode.name = newname
                nodestore[newname] = newnode
                counts[type] += 1
                newnode.count = counts[type]
                if pin_cpus:
                    newnode.pin_cpus = pin_cpus[num-1]

                if newnode.lb_method == "interfaces":
                    newnode.interface = netifs.pop().strip()

        nodestore[node.name] = node
        return node, nodestore, counts

    def _checkNodeStore(self, nodestore):
        if not nodestore:
            raise ConfigurationError("No nodes found")
=======
                node.__dict__[key] = val

            self._check_node(node, nodestore, counts)

            if node.name in nodestore:
                raise ConfigurationError("Duplicate node name '%s'" % node.name)
            nodestore[node.name] = node

        self._check_nodestore(nodestore)
        return nodestore

    def _check_node(self, node, nodestore, counts):
        if not node.type:
            raise ConfigurationError("No type given for node %s" % node.name)

        if node.type not in ("manager", "proxy", "worker", "standalone"):
            raise ConfigurationError("Unknown node type '%s' given for node '%s'" % (node.type, node.name))

        if not node.host:
            raise ConfigurationError("No host given for node '%s'" % node.name)

        try:
            addrinfo = socket.getaddrinfo(node.host, None, 0, 0, socket.SOL_TCP)
        except socket.gaierror as e:
            raise ConfigurationError("Unknown host '%s' given for node '%s' [%s]" % (node.host, node.name, e.args[1]))

        addr_str = addrinfo[0][4][0]
        # zone_id is handled manually, so strip it if it's there
        node.addr = addr_str.split("%")[0]

        # Convert env_vars from a string to a dictionary.
        try:
            node.env_vars = self._get_env_var_dict(node.env_vars)
        except ConfigurationError as err:
            raise ConfigurationError("Node '%s' config: %s" % (node.name, err))

        # Each node gets a number unique across its type.
        try:
            counts[node.type] += 1
        except KeyError:
            counts[node.type] = 1

        node.count = counts[node.type]

        numprocs = 0

        if node.lb_procs:
            if node.type != "worker":
                raise ConfigurationError("Load balancing node config options are only for worker nodes")
            try:
                numprocs = int(node.lb_procs)
            except ValueError:
                raise ConfigurationError("Number of load-balanced processes must be an integer for node '%s'" % node.name)
            if numprocs < 2:
                raise ConfigurationError("Number of load-balanced processes must be at least 2 for node '%s'" % node.name)
        elif node.lb_method:
            raise ConfigurationError("Number of load-balanced processes not specified for node '%s'" % node.name)

        try:
            pin_cpus = self._get_pin_cpu_list(node.pin_cpus, numprocs)
        except ValueError:
            raise ConfigurationError("Pin cpus list must contain only non-negative integers for node '%s'" % node.name)

        if pin_cpus:
            node.pin_cpus = pin_cpus[0]

        if node.lb_procs:
            if not node.lb_method:
                raise ConfigurationError("No load balancing method given for node '%s'" % node.name)

            if node.lb_method not in ("pf_ring", "myricom", "interfaces"):
                raise ConfigurationError("Unknown load balancing method '%s' given for node '%s'" % (node.lb_method, node.name))

            if node.lb_method == "interfaces":
                if not node.lb_interfaces:
                    raise ConfigurationError("List of load-balanced interfaces not specified for node '%s'" % node.name)

                # get list of interfaces to use, and assign one to each node
                netifs = node.lb_interfaces.split(",")

                if len(netifs) != numprocs:
                    raise ConfigurationError("Number of load-balanced interfaces is not same as number of load-balanced processes for node '%s'" % node.name)

                node.interface = netifs.pop().strip()

            origname = node.name
            # node names will have a numerical suffix
            node.name = "%s-1" % node.name

            for num in range(2, numprocs + 1):
                newnode = node.copy()
                # only the node name, count, and pin_cpus need to be changed
                newname = "%s-%d" % (origname, num)
                newnode.name = newname
                if newname in nodestore:
                    raise ConfigurationError("Duplicate node name '%s'" % newname)
                nodestore[newname] = newnode
                counts[node.type] += 1
                newnode.count = counts[node.type]
                if pin_cpus:
                    newnode.pin_cpus = pin_cpus[num-1]

                if newnode.lb_method == "interfaces":
                    newnode.interface = netifs.pop().strip()

    def _check_nodestore(self, nodestore):
        if not nodestore:
            raise ConfigurationError("No nodes found")

        standalone = False
        manager = False
        proxy = False
>>>>>>> 5045b618

        manageronlocalhost = False
        standalone = False
        manager = False
        proxy = False
        peer = False

        for n in nodestore.values():
            if n.type == "manager":
                if manager:
                    raise ConfigurationError("Only one manager can be defined")
                manager = True
                if n.addr in ("127.0.0.1", "::1"):
                    manageronlocalhost = True

                if n.addr not in self.localaddrs:
                    raise ConfigurationError("Must run broctl only on manager node")

            elif n.type == "proxy":
                proxy = True

            elif n.type == "standalone":
                standalone = True

        if standalone:
            if len(nodestore) > 1:
                raise ConfigurationError("More than one node defined in standalone node config")
        else:
            if not manager:
                raise ConfigurationError("No manager defined in node config")
            elif not proxy:
                raise ConfigurationError("No proxy defined in node config")

                manager = True

            elif n.type == "proxy":
                proxy = True

            elif n.type == "standalone":
                standalone = True

            elif n.type == "peer":
                peer = True

        if not standalone:
            if peer:
                if manager and not proxy and not peer:
                    raise ConfigurationError("%s: no proxy defined" % file)
            else:
                if not manager:
                    raise ConfigurationError("%s: no manager defined" % file)
                elif not proxy:
                    raise ConfigurationError("%s: no proxy defined" % file)

        # If manager is on localhost, then all other nodes must be on localhost
        if manageronlocalhost:
            for n in nodestore.values():
<<<<<<< HEAD
                if n.type != "manager" and n.type != "standalone" and n.type != "peer":
                    if n.addr != "127.0.0.1" and n.addr != "::1":
                        raise ConfigurationError("cannot use localhost/127.0.0.1/::1 for manager host in nodes configuration")

    # Parse node.cfg in Json-Format
    def _readNodesJson(self):
        file = self.nodecfg
        logging.debug(str(self.localaddrs[0]) + " :: read the node.cfg configuration from file " + str(file))
        if not os.path.exists(file):
            raise ConfigurationError("cannot read '%s'" % self.nodecfg)

        nodestore = {}
        counts = {}
        # the predecessor in the hierarchy / the local node in case it is the
        # root of the complete hierarchy
        head = None

        plainData = None
        with open(file, 'r') as f:
            plainData = f.readlines()

        with open(file, 'r') as f:
            #plainData = f.readlines()
            try:
                data = json.load(f)
            except ValueError:
                logging.debug(str(self.localaddrs[0]) + " :: json data to read: " + str(plainData))
                raise ConfigurationError(str(self.localaddrs[0]) + " :: Json: node.cfg could not be decoded")

            if "nodes" not in data.keys() or "connections" not in data.keys() or "head" not in data.keys():
                raise ConfigurationError("Misconfigured node.cfg. One entry out of [head, node, connections] missing.")

            #
            # 1. Iterate over all node entries and create node objects for them
            #
            for entry in data["nodes"]:
                if "id" not in entry.keys() or "type" not in entry.keys():
                    raise ConfigurationError("Misconfigured configuration file")

                node = ""
                # Node entry is a cluster
                if entry["type"] == "cluster":
                    clusterId = entry["id"]
                    # Add cluster to the graph
                    self.overlay.addNodeAttr(clusterId, "json-data", entry)

                    for val in entry["members"]:
                        if "id" not in val.keys() or "type" not in val.keys():
                            raise ConfigurationError("Misconfigured configuration file")

                        nodeId = clusterId + "::" + val["id"]
                        node, nodestore, counts = self._getNodeFromJson(val, nodeId, nodestore, counts)
                        node.__dict__["cluster"] = clusterId

                # Node entry is ordinary node
                else:
                    nodeId= entry["id"]
                    if "::" in nodeId:
                        raise ConfigurationError("Misconfigured ID entry of a node, id should not contain \"::\"")
                    node, nodestore, counts = self._getNodeFromJson(entry, nodeId, nodestore, counts)
                    # Add node to the graph
                    self.overlay.addNodeAttr(nodeId, "json-data", entry)

                if not node:
                    raise ConfigurationError("no node found in node.cfg")

            #
            # 2. Create a node entry for the head node of the local subtree, which
            #    is either the local node (when it is the root) or its predecessor
            #
            if "id" not in data["head"].keys():
                raise ConfigurationError("Misconfigured node.cfg. Head entry invalid")

            headId = ""
            if "cluster" in data["head"] and data["head"]["cluster"]:
                headId = data["head"]["cluster"] + "::" + data["head"]["id"]
            else:
                headId = data["head"]["id"]

            # we are not the head
            # (and thus the head entry was not included in the nodes section)
            if headId not in nodestore.keys():
                head, nodestore, counts = self._getNodeFromJson(data["head"], headId, nodestore, counts)
=======
                if n.type != "manager" and n.addr not in ("127.0.0.1", "::1"):
                    raise ConfigurationError("Cannot use localhost/127.0.0.1/::1 for manager host in node config")
>>>>>>> 5045b618

            else: # we are the head
               head = nodestore[headId]

            if not hasattr(head, "host") and not hasattr(head, "type"):
                raise ConfigurationError("Misconfigured node.cfg. Head entry invalid")

            #
            # 3. Parse connections between nodes
            #
            if "connections" in data.keys():
                for val in data["connections"]:
                    self.overlay.addEdge(val["from"], val["to"])


        if not self.overlay.isConnected() or not self.overlay.isTree():
            raise ConfigurationError("Misconfigured overlay.")

        # Current scope of this peer:
        # 1. local node
        # 2. its cluster (proxy and worker nodes)
        # 3. its peers (predecessor and successors in hierarchy)
        scopelist = {}

        # root/head of the tree
        root = self.overlay.getRoot()

        # The local node is the manager of its subtree
        local_node = nodestore[root]
        if local_node.type == "peer":
            local_node.type = "standalone"
            nodestore[root] = local_node

        # The direct successors of the root
        peer_list = self.overlay.getSuccessors(root)

        for key, node in nodestore.iteritems():
            if key == root:
                scopelist[key] = node

            elif hasattr(node, "cluster") and node.cluster == root:
                scopelist[key] = node

            elif key in peer_list: # and key != headId:
                node.type = "peer"
                scopelist[key] = node

            elif hasattr(node, "cluster") and node.cluster in peer_list and node.type == "manager":
                node.type = "peer"
                scopelist[node.cluster] = node

        # Check if nodestore is valid
        self._checkNodeStore(scopelist)

        logging.debug("local node is " + str(local_node) + " and head is " + str(head))

        return scopelist, local_node, head

    def _getNodeFromJson(self, val, nodeId, nodestore, counts):
        node = node_mod.Node(self, nodeId)
        node = self._extractNodeJson(val, node)
        nodestore[nodeId] = node
        node, nodestore, counts = self._checkNode(node, nodestore, counts)

        return node, nodestore, counts

    # Parses a node entry in Json format
    def _extractNodeJson(self, entry, node):
        for key in entry:
            node.__dict__[key] = entry[key]

        if hasattr(node, "type") and node.type not in ["manager", "proxy", "worker", "standalone", "peer"]:
            raise ConfigurationError("strange node type detected, node " + node.name + " is " + str(node.type))

        return node

    # Parses broctl.cfg and returns a dictionary of all entries.
    def _read_config(self, fname):
        config = {}
        for line in open(fname):

            line = line.strip()
            if not line or line.startswith("#"):
                continue

            args = line.split("=", 1)
            if len(args) != 2:
                raise ConfigurationError("%s: syntax error '%s'" % (fname, line))

            (key, val) = args
            key = key.strip().lower()

            # if the key already exists, just overwrite with new value
            config[key] = val.strip()

        return config


    # Initialize a global option if not already set.
    def _set_option(self, key, val):
        key = key.lower()
        if key not in self.config:
            self.config[key] = self.subst(val)

    # Set a dynamic state variable.
    def set_state(self, key, val):
        key = key.lower()
        self.state[key] = val
        self.state_store.set(key, val)

    # Returns value of state variable, or None if it's not defined.
    def get_state(self, key):
        return self.state.get(key)

    # Read dynamic state variables.
    def read_state(self):
        self.state = dict(self.state_store.items())

    # Record the Bro version.
    def record_bro_version(self):
        try:
            version = self._get_bro_version()
        except ConfigurationError:
            return False

        self.set_state("broversion", version)
        self.set_state("bro", self.subst("${bindir}/bro"))
        return True


    # Warn user to run broctl install if any changes are detected to broctl
    # config options, node config, Bro version, or if certain state variables
    # are missing.
    def warn_broctl_install(self):
        missingstate = False

        # Check if Bro version is different from previously-installed version.
        if "broversion" in self.state:
            oldversion = self.state["broversion"]

            version = self._get_bro_version()

            if version != oldversion:
                self.ui.warn("new bro version detected (run the broctl \"restart --clean\" or \"install\" command)")
                return
        else:
            missingstate = True

        # Check if node config has changed since last install.
        if "hash-nodecfg" in self.state:
            nodehash = self._get_nodecfg_hash()

            if nodehash != self.state["hash-nodecfg"]:
                self.ui.warn("broctl node config has changed (run the broctl \"restart --clean\" or \"install\" command)")
                self._warn_dangling_bro()
                return
        else:
            missingstate = True

        # Check if any config values have changed since last install.
        if "hash-broctlcfg" in self.state:
            cfghash = self._get_broctlcfg_hash()
            if cfghash != self.state["hash-broctlcfg"]:
                self.ui.warn("broctl config has changed (run the broctl \"restart --clean\" or \"install\" command)")
                return
        else:
            missingstate = True

        # If any of the state variables don't exist, then we need to install
        # (this would most likely indicate an upgrade install was performed
        # over an old version that didn't have the state.db file).
        if missingstate:
            # Don't show warning if we've never run broctl install, because
            # nothing will work anyway without doing an initial install.
            if os.path.exists(os.path.join(self.config["scriptsdir"], "broctl-config.sh")):
                self.ui.warn("state database needs updating (run the broctl \"install\" command)")
            return

    # Warn if there might be any dangling Bro nodes (i.e., nodes that are
    # no longer part of the current node configuration, but that are still
    # running).
    def _warn_dangling_bro(self):
        nodes = [ n.name for n in self.nodes() ]

        for key in self.state.keys():
            # Check if a PID is defined for a Bro node
            if key.endswith("-pid") and self.get_state(key):
                nn = key[:-4]
                # Check if node name is in list of all known nodes
                if nn not in nodes:
                    hostkey = key.replace("-pid", "-host")
                    hname = self.get_state(hostkey)
                    if hname:
                        self.ui.warn("Bro node \"%s\" possibly still running on host \"%s\" (PID %s)" % (nn, hname, self.get_state(key)))

    # Return a hash value (as a string) of the current broctl configuration.
    def _get_broctlcfg_hash(self):
        return str(hash(tuple(sorted(self.config.items()))))

    # Update the stored hash value of the current broctl configuration.
    def update_broctlcfg_hash(self):
        cfghash = self._get_broctlcfg_hash()
        self.set_state("hash-broctlcfg", cfghash)

    # Return a hash value (as a string) of the current broctl node config.
    def _get_nodecfg_hash(self):
        nn = []
        for n in self.nodes():
            nn.append(tuple([(key, val) for key, val in n.items() if not key.startswith("_")]))
        return str(hash(tuple(nn)))

    # Update the stored hash value of the current broctl node config.
    def update_nodecfg_hash(self):
        nodehash = self._get_nodecfg_hash()
        self.set_state("hash-nodecfg", nodehash)

    # Runs Bro to get its version number.
    def _get_bro_version(self):
        from BroControl import execute

        version = ""
        bro = self.subst("${bindir}/bro")
        if os.path.lexists(bro):
            (success, output) = execute.run_localcmd("%s -v" % bro)
            if success and output:
                version = output[-1]
        else:
            raise ConfigurationError("cannot find Bro binary to determine version")

        match = re.search(".* version ([^ ]*).*$", version)
        if not match:
            raise ConfigurationError("cannot determine Bro version [%s]" % version.strip())

        version = match.group(1)
        # If bro is built with the "--enable-debug" configure option, then it
        # appends "-debug" to the version string.
        if version.endswith("-debug"):
            version = version[:-6]

        return version

    def writeJson(self, peer, data):
        print "write Json configuration file for peer " + str(peer)<|MERGE_RESOLUTION|>--- conflicted
+++ resolved
@@ -5,7 +5,6 @@
 import re
 import json
 import logging
-import random
 import shutil
 
 from BroControl import py3bro
@@ -25,7 +24,7 @@
 # - the node configuration from node.cfg
 # - dynamic state variables which are kept across restarts in spool/state.db
 
-Config = None # Globally accessible instance of Configuration.
+Config = None  # Globally accessible instance of Configuration.
 
 class ConfigurationError(Exception):
     pass
@@ -113,13 +112,9 @@
         self.read_state()
 
         # Read node.cfg
-<<<<<<< HEAD
-        self.nodelist, self.localNode, self.head = self._readNodes()
-        if not self.nodelist:
+        self.nodestore, self.local_node, self.head = self._read_nodes()
+        if not self.nodestore:
             return False
-=======
-        self.nodestore = self._read_nodes()
->>>>>>> 5045b618
 
         # If "env_vars" was specified in broctl.cfg, then apply to all nodes.
         varlist = self.config.get("env_vars")
@@ -136,14 +131,9 @@
 
         # Set the standalone config option.
         standalone = "0"
-<<<<<<< HEAD
         for node in self.nodes("all"):
             if node.type == "standalone" or node.type == "peer":
                 standalone = "1"
-=======
-        if len(self.nodestore) == 1:
-            standalone = "1"
->>>>>>> 5045b618
 
         self._set_option("standalone", standalone)
 
@@ -210,20 +200,14 @@
         elif tag == "workers":
             nodetype = "worker"
 
-<<<<<<< HEAD
         elif tag == "peers":
-            type = "peer"
-
-        for n in self.nodelist.values():
-            if type == "peer" and type == n.type and self.getLocalNode() != n:
+            nodetype = "peer"
+
+        for n in self.nodestore.values():
+            if nodetype == "peer" and nodetype == n.type and self.get_local() != n:
                 nodes += [n]
-            elif type:
-                if type == n.type:
-=======
-        for n in self.nodestore.values():
-            if nodetype:
+            elif nodetype:
                 if nodetype == n.type:
->>>>>>> 5045b618
                     nodes += [n]
             elif tag == n.name:
                 nodes += [n]
@@ -235,8 +219,8 @@
         nodes.sort(key=lambda n: (n.type, n.name))
 
         if not nodes and tag == "manager":
-            if len(self.nodelist) > 1 or self.localNode != self.head:
-                nodes += [self.localNode]
+            if len(self.nodestore) > 1 or self.local_node != self.head:
+                nodes += [self.local_node]
             else:
                 nodes = self.nodes("standalone")
 
@@ -263,7 +247,6 @@
         for node in self.nodes(tag):
             if node.host in hosts:
                 continue
-
             if (not nolocal) or (nolocal and node.addr not in self.localaddrs):
                 hosts[node.host] = 1
                 nodelist.append(node)
@@ -271,11 +254,18 @@
         return nodelist
 
     # Returns a Node entry for the local node
-    def getLocalNode(self):
-        return self.localNode
+    def get_local_id(self):
+        if self.local_node:
+            return self.local_node.name
+        else:
+            return "unknown"
+
+    # Returns a Node entry for the local node
+    def get_local(self):
+        return self.local_node
 
     # Returns a Node entry for our predecessor in the hierarchy
-    def getHead(self):
+    def get_head(self):
         return self.head
 
     # Replace all occurences of "${option}", with option being either
@@ -346,35 +336,20 @@
     # Parse node.cfg.
     def _read_nodes(self):
         config = py3bro.configparser.SafeConfigParser()
-<<<<<<< HEAD
+        fname = self.nodecfg
         try:
-            if not config.read(self.nodecfg):
-                raise ConfigurationError("cannot read '%s'" % self.nodecfg)
+            if not config.read(fname):
+                raise ConfigurationError("cannot read '%s'" % fname)
             self.json = False
         except py3bro.configparser.MissingSectionHeaderError:
             self.json = True
-            return self._readNodesJson()
-
-        manager = False
-=======
-        fname = self.nodecfg
-        try:
-            if not config.read(fname):
-                raise ConfigurationError("Cannot read '%s'" % fname)
-        except py3bro.configparser.MissingSectionHeaderError as err:
-            raise ConfigurationError(err)
->>>>>>> 5045b618
+            return self._read_nodes_json()
 
         nodestore = {}
 
         counts = {}
         for sec in config.sections():
             node = node_mod.Node(self, sec)
-<<<<<<< HEAD
-            nodestore[sec] = node
-            node.__dict__["id"] = sec
-=======
->>>>>>> 5045b618
 
             for (key, val) in config.items(sec):
 
@@ -384,121 +359,6 @@
                     self.ui.warn("ignoring unrecognized node config option '%s' given for node '%s'" % (key, sec))
                     continue
 
-<<<<<<< HEAD
-                if key == "type":
-                    if val == "manager":
-                        if manager:
-                            raise ConfigurationError("only one manager can be defined")
-                        manager = True
-                    elif (val != "proxy" and val != "worker" and val != "standalone"):
-                        raise ConfigurationError("%s: unknown type '%s' in section '%s'" % (file, val, sec))
-
-                node.__dict__[key] = val
-
-            # Complete node entry, nodestore, and counts
-            node, nodestore, counts = self._checkNode(node, nodestore, counts)
-
-        # Check if nodestore is valid
-        self._checkNodeStore(nodestore)
-        return nodestore, None, None
-
-    # Check and complete node entry, nodestore, and counts
-    def _checkNode(self, node, nodestore, counts):
-
-        # 1. part of _readNodes
-        #
-        # Convert env_vars from a string to a dictionary.
-        try:
-            node.env_vars = self._getEnvVarDict(node.env_vars)
-        except ValueError as err:
-            raise ConfigurationError("%s: section %s: %s" % (file, node.name, err))
-
-        try:
-            addrinfo = socket.getaddrinfo(node.host, None, 0, 0, socket.SOL_TCP)
-            if len(addrinfo) == 0:
-                raise ConfigurationError("%s: no addresses resolved in section '%s' for host %s" % (file, node.name, node.host))
-
-            addr_str = addrinfo[0][4][0]
-            # zone_id is handled manually, so strip it if it's there
-            node.addr = addr_str.split('%')[0]
-        except AttributeError:
-            raise ConfigurationError("%s: no host given in section '%s'" % (file, node.name))
-        except socket.gaierror as e:
-            raise ConfigurationError("%s: unknown host '%s' in section '%s' [%s]" % (file, node.host, node.name, e.args[1]))
-
-        # Each node gets a number unique across its type.
-        type = nodestore[node.name].type
-        try:
-            counts[type] += 1
-        except KeyError:
-            counts[type] = 1
-
-        node.count = counts[type]
-
-        # 2. Part of _readNodes
-        numprocs = 0
-        if node.lb_procs:
-            try:
-                numprocs = int(node.lb_procs)
-                if numprocs < 1:
-                    raise ConfigurationError("%s: value of lb_procs must be at least 1 in section '%s'" % (file, node.name))
-            except ValueError:
-                raise ConfigurationError("%s: value of lb_procs must be an integer in section '%s'" % (file, node.name))
-        elif node.lb_method:
-            raise ConfigurationError("%s: load balancing requires lb_procs in section '%s'" % (file, node.name))
-
-        try:
-            pin_cpus = self._getPinCPUList(node.pin_cpus, numprocs)
-        except ValueError:
-            raise ConfigurationError("%s: pin_cpus must be list of non-negative integers in section '%s'" % (file, node.name))
-
-        if pin_cpus:
-            node.pin_cpus = pin_cpus[0]
-
-        if node.lb_procs:
-            if not node.lb_method:
-                raise ConfigurationError("%s: no load balancing method given in section '%s'" % (file, node.name))
-
-            if node.lb_method not in ("pf_ring", "myricom", "interfaces"):
-                raise ConfigurationError("%s: unknown load balancing method given in section '%s'" % (file, node.name))
-
-            if node.lb_method == "interfaces":
-                if not node.lb_interfaces:
-                    raise ConfigurationError("%s: no list of interfaces given in section '%s'" % (file, node.name))
-
-                # get list of interfaces to use, and assign one to each node
-                netifs = node.lb_interfaces.split(",")
-
-                if len(netifs) != int(node.lb_procs):
-                    raise ConfigurationError("%s: number of interfaces does not match value of lb_procs in section '%s'" % (file, node.name))
-
-                node.interface = netifs.pop().strip()
-
-            nodeName = node.name
-            # node names will have a numerical suffix
-            node.name = "%s-1" % node.name
-
-            for num in range(2, numprocs + 1):
-                newnode = node.copy()
-                # only the node name, count, and pin_cpus need to be changed
-                newname = "%s-%d" % (nodeName, num)
-                newnode.name = newname
-                nodestore[newname] = newnode
-                counts[type] += 1
-                newnode.count = counts[type]
-                if pin_cpus:
-                    newnode.pin_cpus = pin_cpus[num-1]
-
-                if newnode.lb_method == "interfaces":
-                    newnode.interface = netifs.pop().strip()
-
-        nodestore[node.name] = node
-        return node, nodestore, counts
-
-    def _checkNodeStore(self, nodestore):
-        if not nodestore:
-            raise ConfigurationError("No nodes found")
-=======
                 node.__dict__[key] = val
 
             self._check_node(node, nodestore, counts)
@@ -508,13 +368,14 @@
             nodestore[node.name] = node
 
         self._check_nodestore(nodestore)
-        return nodestore
+
+        return nodestore, node_mod.Node(self, "unknown"), None
 
     def _check_node(self, node, nodestore, counts):
         if not node.type:
             raise ConfigurationError("No type given for node %s" % node.name)
 
-        if node.type not in ("manager", "proxy", "worker", "standalone"):
+        if node.type not in ("manager", "proxy", "worker", "standalone", "peer"):
             raise ConfigurationError("Unknown node type '%s' given for node '%s'" % (node.type, node.name))
 
         if not node.host:
@@ -611,19 +472,16 @@
         standalone = False
         manager = False
         proxy = False
->>>>>>> 5045b618
+        peer = False
 
         manageronlocalhost = False
-        standalone = False
-        manager = False
-        proxy = False
-        peer = False
 
         for n in nodestore.values():
             if n.type == "manager":
                 if manager:
                     raise ConfigurationError("Only one manager can be defined")
                 manager = True
+
                 if n.addr in ("127.0.0.1", "::1"):
                     manageronlocalhost = True
 
@@ -636,8 +494,11 @@
             elif n.type == "standalone":
                 standalone = True
 
+            elif n.type == "peer":
+                peer = True
+
         if standalone:
-            if len(nodestore) > 1:
+            if len(nodestore) > 1 and not peer:
                 raise ConfigurationError("More than one node defined in standalone node config")
         else:
             if not manager:
@@ -645,37 +506,15 @@
             elif not proxy:
                 raise ConfigurationError("No proxy defined in node config")
 
-                manager = True
-
-            elif n.type == "proxy":
-                proxy = True
-
-            elif n.type == "standalone":
-                standalone = True
-
-            elif n.type == "peer":
-                peer = True
-
-        if not standalone:
-            if peer:
-                if manager and not proxy and not peer:
-                    raise ConfigurationError("%s: no proxy defined" % file)
-            else:
-                if not manager:
-                    raise ConfigurationError("%s: no manager defined" % file)
-                elif not proxy:
-                    raise ConfigurationError("%s: no proxy defined" % file)
-
         # If manager is on localhost, then all other nodes must be on localhost
         if manageronlocalhost:
             for n in nodestore.values():
-<<<<<<< HEAD
                 if n.type != "manager" and n.type != "standalone" and n.type != "peer":
-                    if n.addr != "127.0.0.1" and n.addr != "::1":
+                    if n.addr not in ("127.0.0.1", "::1"):
                         raise ConfigurationError("cannot use localhost/127.0.0.1/::1 for manager host in nodes configuration")
 
     # Parse node.cfg in Json-Format
-    def _readNodesJson(self):
+    def _read_nodes_json(self):
         file = self.nodecfg
         logging.debug(str(self.localaddrs[0]) + " :: read the node.cfg configuration from file " + str(file))
         if not os.path.exists(file):
@@ -692,7 +531,6 @@
             plainData = f.readlines()
 
         with open(file, 'r') as f:
-            #plainData = f.readlines()
             try:
                 data = json.load(f)
             except ValueError:
@@ -721,7 +559,8 @@
                             raise ConfigurationError("Misconfigured configuration file")
 
                         nodeId = clusterId + "::" + val["id"]
-                        node, nodestore, counts = self._getNodeFromJson(val, nodeId, nodestore, counts)
+                        #node, nodestore, counts = self._get_node_json(val, nodeId, nodestore, counts)
+                        node = self._get_node_json(val, nodeId, nodestore, counts)
                         node.__dict__["cluster"] = clusterId
 
                 # Node entry is ordinary node
@@ -729,7 +568,8 @@
                     nodeId= entry["id"]
                     if "::" in nodeId:
                         raise ConfigurationError("Misconfigured ID entry of a node, id should not contain \"::\"")
-                    node, nodestore, counts = self._getNodeFromJson(entry, nodeId, nodestore, counts)
+                    #node, nodestore, counts = self._get_node_json(entry, nodeId, nodestore, counts)
+                    node = self._get_node_json(entry, nodeId, nodestore, counts)
                     # Add node to the graph
                     self.overlay.addNodeAttr(nodeId, "json-data", entry)
 
@@ -752,14 +592,11 @@
             # we are not the head
             # (and thus the head entry was not included in the nodes section)
             if headId not in nodestore.keys():
-                head, nodestore, counts = self._getNodeFromJson(data["head"], headId, nodestore, counts)
-=======
-                if n.type != "manager" and n.addr not in ("127.0.0.1", "::1"):
-                    raise ConfigurationError("Cannot use localhost/127.0.0.1/::1 for manager host in node config")
->>>>>>> 5045b618
-
-            else: # we are the head
-               head = nodestore[headId]
+                #head, nodestore, counts = self._get_node_json(data["head"], headId, nodestore, counts)
+                head = self._get_node_json(data["head"], headId, nodestore, counts)
+
+            else:  # we are the head
+                head = nodestore[headId]
 
             if not hasattr(head, "host") and not hasattr(head, "type"):
                 raise ConfigurationError("Misconfigured node.cfg. Head entry invalid")
@@ -800,7 +637,7 @@
             elif hasattr(node, "cluster") and node.cluster == root:
                 scopelist[key] = node
 
-            elif key in peer_list: # and key != headId:
+            elif key in peer_list:  # and key != headId:
                 node.type = "peer"
                 scopelist[key] = node
 
@@ -809,19 +646,21 @@
                 scopelist[node.cluster] = node
 
         # Check if nodestore is valid
-        self._checkNodeStore(scopelist)
+        self._check_nodestore(scopelist)
 
         logging.debug("local node is " + str(local_node) + " and head is " + str(head))
 
         return scopelist, local_node, head
 
-    def _getNodeFromJson(self, val, nodeId, nodestore, counts):
+    def _get_node_json(self, val, nodeId, nodestore, counts):
         node = node_mod.Node(self, nodeId)
         node = self._extractNodeJson(val, node)
         nodestore[nodeId] = node
-        node, nodestore, counts = self._checkNode(node, nodestore, counts)
-
-        return node, nodestore, counts
+        #node, nodestore, counts = self._check_node(node, nodestore, counts)
+        self._check_node(node, nodestore, counts)
+
+        #return node, nodestore, counts
+        return node
 
     # Parses a node entry in Json format
     def _extractNodeJson(self, entry, node):

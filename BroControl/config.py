# Functions to read and access the broctl configuration.

import hashlib
import os
import socket
import subprocess
import re
<<<<<<< HEAD
import json
import logging
import zlib
=======
>>>>>>> 1299fab8

from BroControl import py3bro
from BroControl import node as node_mod
from BroControl import options
from .state import SqliteState
from .version import VERSION

from BroControl import graph

# Class storing the broctl configuration.
#
# This class provides access to four types of configuration/state:
#
# - the global broctl configuration from broctl.cfg
# - the node configuration from node.json
# - dynamic state variables which are kept across restarts in spool/state.db

Config = None  # Globally accessible instance of Configuration.

# all possible node roles
possible_roles = set(["manager", "datanode", "worker", "standalone", "peer"])


class ConfigurationError(Exception):
    pass


class Configuration:
<<<<<<< HEAD
    def __init__(self, basedir, cfgfile, broscriptdir, ui, localaddrs=[], state=None, suffix=None):
        self.ui = ui
        self.localaddrs = localaddrs
        logging.debug("localaddrs:", localaddrs)

=======
    def __init__(self, basedir, cfgfile, broscriptdir, ui, state=None):
        self.ui = ui
        self.basedir = basedir
        self.cfgfile = cfgfile
        self.broscriptdir = broscriptdir
>>>>>>> 1299fab8
        global Config
        Config = self

        self.config = {}
        self.state = {}
        self.nodestore = {}
        self.suffix = suffix

        self.localaddrs = self._get_local_addrs()

        # Read broctl.cfg.
        self.config = self._read_config(cfgfile)

        self._initialize_options()
        self._check_options()

        if state:
            self.state_store = state
        else:
            self.state_store = SqliteState(self.statefile)

<<<<<<< HEAD
    def _initialize_options(self, basedir, broscriptdir):
=======
        self._update_cfg_state()

    def reload_cfg(self):
        self.config = self._read_config(self.cfgfile)
        self._initialize_options()
        self._check_options()
        self._update_cfg_state()

    def _initialize_options(self):
>>>>>>> 1299fab8
        from BroControl import execute

        # Set defaults for options we get passed in.
        self._set_option("brobase", self.basedir)
        self._set_option("broscriptdir", self.broscriptdir)
        self._set_option("version", VERSION)

        # Initialize options that are not already set.
        for opt in options.options:
            if not opt.dontinit:
                self._set_option(opt.name, opt.default)

        # Set defaults for options we derive dynamically.
        self._set_option("mailto", "%s" % os.getenv("USER"))
        self._set_option("mailfrom", "Big Brother <bro@%s>" % socket.gethostname())
        self._set_option("mailalarmsto", self.config["mailto"])

        # Determine operating system.
        (success, output) = execute.run_localcmd("uname")
        if not success:
            raise RuntimeError("cannot run uname")
        self._set_option("os", output[0].lower().strip())

        if self.config["os"] == "linux":
            self._set_option("pin_command", "taskset -c")
        elif self.config["os"] == "freebsd":
            self._set_option("pin_command", "cpuset -l")
        else:
            self._set_option("pin_command", "")

        # Find the time command (should be a GNU time for best results).
        (success, output) = execute.run_localcmd("which time")
        if success:
            self._set_option("time", output[0].lower().strip())
        else:
            self._set_option("time", "")

        # Hierarchy overlay
        self.overlay = graph.BGraph()

        # Individual settings per peer for:
        # - node.json
        # - debug.log
        # - PolicyDirSiteInstall
        # - PolicyDirSiteInstallAuto
        if self.suffix:
            logging.debug("we have a new suffix " + str(self.suffix))
            self.nodejson = os.path.join(self.cfgdir, "node.json_" + str(self.suffix))
        else:
            self.suffix = "head"

        self.debuglog = str(self.debuglog) + "_" + str(self.suffix)

    # Do a basic sanity check on some critical options.
    def _check_options(self):
        dirs = ("brobase", "logdir", "spooldir", "cfgdir", "broscriptdir", "bindir", "libdirinternal", "plugindir", "scriptsdir")
        files = ("makearchivename", )

        for d in dirs:
            v = self.config[d]
            if not os.path.isdir(v):
                raise ConfigurationError('broctl option "%s" directory not found: %s' % (d, v))

        for f in files:
            v = self.config[f]
            if not os.path.isfile(v):
                raise ConfigurationError('broctl option "%s" file not found: %s' % (f, v))

    def initPostPlugins(self):
        self.read_state()

        # Read node.json
        self.nodestore, self.local_node, self.head = self._read_nodes_json()
        if not self.nodestore:
            return False

        # If "env_vars" was specified in broctl.cfg, then apply to all nodes.
        varlist = self.config.get("env_vars")
        if varlist:
            try:
                global_env_vars = self._get_env_var_dict(varlist)
            except ConfigurationError as err:
                raise ConfigurationError("broctl config: %s" % err)

            for node in self.nodes("all"):
                for (key, val) in global_env_vars.items():
                    # Values from node.json take precedence over broctl.cfg
                    node.env_vars.setdefault(key, val)

        # Check state store for any running nodes that are no longer in the
        # current node config.
        self._warn_dangling_bro()

        # Set the standalone config option.
<<<<<<< HEAD
        standalone = "0"
        for node in self.nodes("all"):
            if "standalone" in node.roles:
                standalone = "1"
=======
        standalone = False
        if len(self.nodestore) == 1:
            standalone = True
>>>>>>> 1299fab8

        self._set_option("standalone", standalone)

    # Provides access to the configuration options via the dereference operator.
    # Lookup the attribute in broctl options first, then in the dynamic state
    # variables.
    def __getattr__(self, attr):
        if attr in self.config:
            return self.config[attr]
        if attr in self.state:
            return self.state[attr]
        raise AttributeError("unknown config attribute %s" % attr)

    # Returns True if attribute is defined.
    def has_attr(self, attr):
        if attr in self.config:
            return True
        if attr in self.state:
            return True
        return False

    # Returns a sorted list of all broctl.cfg entries.
    # Includes dynamic variables if dynamic is true.
    def options(self, dynamic=True):
        optlist = list(self.config.items())
        if dynamic:
            optlist += list(self.state.items())

        optlist.sort()
        return optlist

    # Returns a list of Nodes (the list will be empty if no matching nodes
    # are found).  The returned list is sorted by node roles, and by node name
    # for each type.
    # - If tag is None, all Nodes are returned.
    # - If tag is "all", all Nodes are returned if "expand_all" is true.
    #     If "expand_all" is false, returns an empty list in this case.
    # - If tag is "datanodes", all datanode Nodes are returned.
    # - If tag is "workers", all worker Nodes are returned.
    # - If tag is "manager", the manager Node is returned (cluster config) or
    #     the standalone Node is returned (standalone config).
    # - If tag is "standalone", the standalone Node is returned.
    # - If tag is the name of a node, then that node is returned.
    def nodes(self, tag=None, expand_all=True):
        nodes = []
        nodetype = None

        if tag == "all" or tag == "cluster":
            if not expand_all:
                return []

        elif tag == "standalone":
            nodetype = "standalone"

        elif tag == "manager":
            nodetype = "manager"

        elif tag == "datanodes":
            nodetype = "datanode"

        elif tag == "workers":
            nodetype = "worker"

        elif tag == "peers":
            nodetype = "peer"

        for n in self.nodestore.values():
            if nodetype in n.roles:
                if nodetype == "peer" and "peer" in n.roles and self.get_local() == n:
                    continue
                nodes += [n]

            elif tag == n.name:
                nodes += [n]

            elif tag == "cluster" and ("peer" not in n.roles):
                nodes += [n]

            elif tag == "all" or not tag:
                nodes += [n]

        nodes.sort(key=lambda n: (n.roles, n.name))

        if not nodes and tag == "manager":
            nodes = self.nodes("standalone")

        return nodes

    def manager(self):
        n = self.nodes("manager")
        if n:
            return n[0]

        n = self.nodes("standalone")
        if n:
            return n[0]

        return None

    # Returns a list of nodes which is a subset of the result a similar call to
    # nodes() would yield but within which each host appears only once.
    # If "nolocal" parameter is True, then exclude the local host from results.
    def hosts(self, tag=None, nolocal=False):
        hosts = {}
        nodelist = []

        for node in self.nodes(tag):
            if node.host in hosts:
                continue
            if (not nolocal) or (nolocal and node.addr not in self.localaddrs):
                hosts[node.host] = 1
                nodelist.append(node)

        return nodelist

    # Returns a Node entry for the local node
    def get_local_id(self):
        if self.local_node:
            return self.local_node.name
        else:
            return "unknown"

    # Returns a Node entry for the local node
    def get_local(self):
        if hasattr(self, "local_node"):
            return self.local_node
        else:
            return None

    # Returns a Node entry for our predecessor in the hierarchy
    def get_head(self):
        return self.head

    # Replace all occurences of "${option}", with option being either
    # broctl.cfg option or a dynamic variable, with the corresponding value.
    # Defaults to replacement with the empty string for unknown options.
    def subst(self, text):
        while True:
            match = re.search(r"(\$\{([A-Za-z]+)(:([^}]+))?\})", text)
            if not match:
                return text

            key = match.group(2).lower()
            if self.has_attr(key):
                value = self.__getattr__(key)
            else:
                value = match.group(4)

            if not value:
                value = ""

            text = text[0:match.start(1)] + value + text[match.end(1):]

    # Convert string into list of integers (ValueError is raised if any
    # item in the list is not a non-negative integer).
    def _get_pin_cpu_list(self, text, numprocs):
        if not text:
            return []

        cpulist = [int(x) for x in text.split(",")]
        # Minimum allowed CPU number is zero.
        if min(cpulist) < 0:
            raise ValueError

        # Make sure list is at least as long as number of worker processes.
        cpulen = len(cpulist)
        if numprocs > cpulen:
            cpulist = [cpulist[i % cpulen] for i in range(numprocs)]

        return cpulist

    # Convert a string consisting of a comma-separated list of environment
    # variables (e.g. "VAR1=123, VAR2=456") to a dictionary.
    # If the string is empty, then return an empty dictionary.
    def _get_env_var_dict(self, text):
        env_vars = {}

        if text:
            for keyval in text.split(","):
                try:
                    (key, val) = keyval.split("=", 1)
                except ValueError:
                    raise ConfigurationError("missing '=' in env_vars option: %s" % keyval)

                key = key.strip()
                if not key:
                    raise ConfigurationError("missing environment variable name in env_vars option: %s" % keyval)

                env_vars[key] = val.strip()

        return env_vars

    # Obsolete
    # Parse node.json.
    def _read_nodes(self):
        config = py3bro.configparser.SafeConfigParser()
        fname = self.nodecfg
        if not config.read(fname):
            raise ConfigurationError("cannot read '%s'" % fname)

        nodestore = {}

        counts = {}
        for sec in config.sections():
            node = node_mod.Node(self, sec)

            for (key, val) in config.items(sec):

                key = key.replace(".", "_")

                # hack to maintain compatibility with old configuration files
                if key == "type":
                    key = "roles"
                    if val == "proxy":
                        val = set(["datanode"])
                    else:
                        val = set([val])

                if key not in node_mod.Node._keys:
                    self.ui.warn("ignoring unrecognized node config option '%s' given for node '%s'" % (key, sec))
                    continue

                node.__dict__[key] = val

            self._check_node(node, nodestore, counts)

            if node.name in nodestore:
                raise ConfigurationError("duplicate node name '%s'" % node.name)
            nodestore[node.name] = node

        self._check_nodestore(nodestore)

        return nodestore, node_mod.Node(self, "unknown"), None

    def _check_node(self, node, nodestore, counts):
        if not node.roles:
            raise ConfigurationError("no roles given for node %s" % node.name)

        if possible_roles.issubset(node.roles):
            raise ConfigurationError("Unknown node role '%s' given for node '%s'" % (node.roles, node.name))

        if not node.host:
            raise ConfigurationError("no host given for node '%s'" % node.name)

        try:
            addrinfo = socket.getaddrinfo(node.host, None, 0, 0, socket.SOL_TCP)
        except socket.gaierror as e:
            raise ConfigurationError("unknown host '%s' given for node '%s' [%s]" % (node.host, node.name, e.args[1]))

        addr_str = addrinfo[0][4][0]
        # zone_id is handled manually, so strip it if it's there
        node.addr = addr_str.split("%")[0]

        # Convert env_vars from a string to a dictionary.
        try:
            node.env_vars = self._get_env_var_dict(node.env_vars)
        except ConfigurationError as err:
            raise ConfigurationError("node '%s' config: %s" % (node.name, err))

        # Each node gets a number unique across its role.
        for t in node.roles:
            try:
                counts[t] += 1
            except KeyError:
                counts[t] = 1

        numprocs = 0

        if node.lb_procs:
            if "worker" not in node.roles:
                raise ConfigurationError("load balancing node config options are only for worker nodes")
            try:
                numprocs = int(node.lb_procs)
            except ValueError:
                raise ConfigurationError("number of load-balanced processes must be an integer for node '%s'" % node.name)
            if numprocs < 1:
                raise ConfigurationError("number of load-balanced processes must be greater than zero for node '%s'" % node.name)
        elif node.lb_method:
            raise ConfigurationError("number of load-balanced processes not specified for node '%s'" % node.name)

        try:
            pin_cpus = self._get_pin_cpu_list(node.pin_cpus, numprocs)
        except ValueError:
            raise ConfigurationError("pin cpus list must contain only non-negative integers for node '%s'" % node.name)

        if pin_cpus:
            node.pin_cpus = pin_cpus[0]

        if node.lb_procs:
            if not node.lb_method:
                raise ConfigurationError("no load balancing method given for node '%s'" % node.name)

            if node.lb_method not in ("pf_ring", "myricom", "custom", "interfaces"):
                raise ConfigurationError("unknown load balancing method '%s' given for node '%s'" % (node.lb_method, node.name))

            if node.lb_method == "interfaces":
                if not node.lb_interfaces:
                    raise ConfigurationError("list of load-balanced interfaces not specified for node '%s'" % node.name)

                # get list of interfaces to use, and assign one to each node
                netifs = node.lb_interfaces.split(",")

                if len(netifs) != numprocs:
                    raise ConfigurationError("number of load-balanced interfaces is not same as number of load-balanced processes for node '%s'" % node.name)

                node.interface = netifs.pop().strip()

            origname = node.name
            # node names will have a numerical suffix
            node.name = "%s-1" % node.name

            for num in range(2, numprocs + 1):
                newnode = node.copy()
                # only the node name, count, and pin_cpus need to be changed
                newname = "%s-%d" % (origname, num)
                newnode.name = newname
                if newname in nodestore:
                    raise ConfigurationError("duplicate node name '%s'" % newname)
                nodestore[newname] = newnode
                if pin_cpus:
                    newnode.pin_cpus = pin_cpus[num-1]

                if newnode.lb_method == "interfaces":
                    newnode.interface = netifs.pop().strip()

    def _check_nodestore(self, nodestore):
        if not nodestore:
            raise ConfigurationError("no nodes found in node config")

        standalone = False
        manager = False
<<<<<<< HEAD
        datanode = False
        peer = False
=======
        proxy = False

        manageronlocalhost = False
        # Note: this is a subset of localaddrs
        localhostaddrs = ("127.0.0.1", "::1")
>>>>>>> 1299fab8

        for n in nodestore.values():
            if "manager" in n.roles:
                if manager:
                    raise ConfigurationError("only one manager can be defined")
                manager = True
<<<<<<< HEAD
=======
                if n.addr in localhostaddrs:
                    manageronlocalhost = True
>>>>>>> 1299fab8

                if n.addr not in self.localaddrs:
                    raise ConfigurationError("must run broctl on same machine as the manager node (local IP addrs are: %s)" % ", ".join(self.localaddrs))

            elif "datanode" in n.roles:
                datanode = True

            elif "standalone" in n.roles:
                standalone = True
                if n.addr not in self.localaddrs:
                    raise ConfigurationError("must run broctl on same machine as the standalone node (local IP addrs are: %s)" % ", ".join(self.localaddrs))

            elif "peer" in n.roles:
                peer = True

        if standalone:
            if len(nodestore) > 1 and not peer:
                raise ConfigurationError("More than one node defined in standalone node config")
        else:
            if not manager:
                raise ConfigurationError("no manager defined in node config")
            elif not datanode:
                raise ConfigurationError("no datanode defined in node config")

    # Parse node.json in Json-Format
    def _read_nodes_json(self):
        file = self.nodejson
        logging.debug(str(self.localaddrs[0]) + " :: read the node.json configuration from file " + str(file))
        if not os.path.exists(file):
            logging.debug("No node.json file available")
            raise ConfigurationError("cannot read '%s'" % self.nodejson)

<<<<<<< HEAD
        nodestore = {}
        counts = {}
        # the predecessor in the hierarchy / the local node in case it is the
        # root of the complete hierarchy
        head = None

        plainData = None
        with open(file, 'r') as f:
            plainData = f.readlines()

        with open(file, 'r') as f:
            try:
                data = json.load(f)
            except ValueError:
                logging.debug(str(self.localaddrs[0]) + " :: json data to read: " + str(plainData))
                raise ConfigurationError(str(self.localaddrs[0]) + " :: Json: node.json could not be decoded")

            if "nodes" not in data.keys() or "connections" not in data.keys() or "head" not in data.keys():
                raise ConfigurationError("Misconfigured node.json. One entry out of [head, node, connections] missing.")

            #
            # 1. Iterate over all node entries and create node objects for them
            #
            for entry in data["nodes"]:
                if "id" not in entry.keys() or "roles" not in entry.keys():
                    raise ConfigurationError("Misconfigured configuration file, wrong declaration of section \"nodes\"")

                node = None
                # Node entry is a cluster
                if "cluster" in entry["roles"]:
                    clusterId = entry["id"]
                    # Add cluster to the graph
                    self.overlay.addNodeAttr(clusterId, "json-data", entry)

                    if len(entry["roles"]) != 1:
                        raise ConfigurationError("Misconfigured configuration file, cluster can only have role of cluster")

                    for val in entry["members"]:
                        if "id" not in val.keys() or "roles" not in val.keys():
                            raise ConfigurationError("Misconfigured configuration file, wrong cluster declaration")

                        nodeId = clusterId + "::" + val["id"]
                        node = self._get_node_json(val, nodeId, nodestore, counts)
                        node.__dict__["cluster"] = clusterId

                # Node entry is ordinary node
                else:
                    nodeId = entry["id"]
                    if "::" in nodeId:
                        raise ConfigurationError("Misconfigured ID entry of a node, id should not contain \"::\"")
                    node = self._get_node_json(entry, nodeId, nodestore, counts)
                    # Add node to the graph
                    self.overlay.addNodeAttr(nodeId, "json-data", entry)

                if not node:
                    raise ConfigurationError("no node found in node.json")

            #
            # 2. Create a node entry for the head node of the local subtree, which
            #    is either the local node (when it is the root) or its predecessor
            #
            if "id" not in data["head"].keys():
                raise ConfigurationError("Misconfigured node.json. Head entry invalid")

            headId = ""
            if "cluster" in data["head"] and data["head"]["cluster"]:
                headId = data["head"]["cluster"] + "::" + data["head"]["id"]
            else:
                headId = data["head"]["id"]

            # we are not the head
            # (and thus the head entry was not included in the nodes section)
            if headId not in nodestore.keys():
                head = self._get_node_json(data["head"], headId, nodestore, counts)

            else:  # we are the head
                head = nodestore[headId]

            if not hasattr(head, "host") and not hasattr(head, "roles"):
                raise ConfigurationError("Misconfigured node.json. Head entry invalid")

            #
            # 3. Parse connections between nodes
            #
            if "connections" in data.keys():
                for val in data["connections"]:
                    self.overlay.addEdge(val["from"], val["to"])


        if not self.overlay.isConnected() or not self.overlay.isTree():
            raise ConfigurationError("Misconfigured overlay.")

        # Current scope of this peer:
        # 1. local node
        # 2. its cluster (datanode and worker nodes)
        # 3. its peers (predecessor and successors in hierarchy)
        scopelist = {}

        # root/head of the tree
        root = self.overlay.getRoot()
        logging.debug("_read_nodes_json: root is " + str(root))

        # The local node is the manager of its subtree
        if root in nodestore.keys():
            local_n = nodestore[root]
            if "peer" in local_n.roles:
                local_n.roles = ["standalone"]
                nodestore[root] = local_n

        local_node = None
        # The direct successors of the root
        peer_list = self.overlay.getSuccessors(root)

        for key, node in nodestore.iteritems():
            if key == root:
                scopelist[key] = node
                local_node = node

            elif hasattr(node, "cluster") and node.cluster == root:
                scopelist[key] = node
                if "manager" in node.roles or "standalone" in node.roles:
                    local_node = node

            elif key in peer_list:
                node.roles = ["peer"]
                scopelist[key] = node

            elif hasattr(node, "cluster") and node.cluster in peer_list and "manager" in node.roles:
                node.roles = ["peer"]
                scopelist[node.cluster] = node

        if not local_node:
            raise RuntimeError("No node configuration for local node found")

        # Check if nodestore is valid
        self._check_nodestore(scopelist)

        logging.debug("local node is " + str(local_node) + " and head is " + str(head))

        return scopelist, local_node, head

    def _get_node_json(self, val, nodeId, nodestore, counts):
        node = node_mod.Node(self, nodeId)
        node = self._extractNodeJson(val, node)
        nodestore[nodeId] = node
        self._check_node(node, nodestore, counts)
        return node

    # Parses a node entry in Json format
    def _extractNodeJson(self, entry, node):
        for key in entry:
            if key == "roles":
                node.__dict__[key] = set([x.encode('UTF8') for x in entry[key]])
            else:
                node.__dict__[key] = entry[key]

        if hasattr(node, "roles") and possible_roles.issubset(node.roles):
            raise ConfigurationError("strange node role detected, node " + node.name + " is " + str(node.roles))

        return node
=======
        # If manager is on localhost, then all other nodes must be on localhost
        if manageronlocalhost:
            for n in nodestore.values():
                if n.type != "manager" and n.addr not in localhostaddrs:
                    raise ConfigurationError("all nodes must use localhost/127.0.0.1/::1 when manager uses it")


    def _to_bool(self, val):
        if val.lower() in ("1", "true"):
            return True
        if val.lower() in ("0", "false"):
            return False
        raise ValueError("invalid boolean: '%s'" % val)
>>>>>>> 1299fab8

    # Parses broctl.cfg and returns a dictionary of all entries.
    def _read_config(self, fname):
        type_converters = { "bool": self._to_bool, "int": int, "string": str }
        config = {}

        with open(fname, "r") as f:
            for line in f:
                line = line.strip()
                if not line or line.startswith("#"):
                    continue

                args = line.split("=", 1)
                if len(args) != 2:
                    raise ConfigurationError("broctl config syntax error: %s" % line)

                (key, val) = args
                key = key.strip().lower()

                # if the key already exists, just overwrite with new value
                config[key] = val.strip()

        # Convert option values to correct data type
        for opt in options.options:
            key = opt.name.lower()
            if key in config:
                try:
                    config[key] = type_converters[opt.type](config[key])
                except ValueError:
                    raise ConfigurationError("broctl option '%s' has invalid value '%s' for type %s" % (key, config[key], opt.type))

        return config


    # Initialize a global option if not already set.
    def _set_option(self, key, val):
        key = key.lower()
        if key not in self.config:
            if isinstance(val, str):
                self.config[key] = self.subst(val)
            else:
                self.config[key] = val

    # Set a dynamic state variable.
    def set_state(self, key, val):
        key = key.lower()
        self.state[key] = val
        self.state_store.set(key, val)

    # Returns value of state variable, or None if it's not defined.
    def get_state(self, key):
        return self.state.get(key)

    # Read dynamic state variables.
    def read_state(self):
        self.state = dict(self.state_store.items())

    # Returns a list of the IP addresses associated with local interfaces.
    # For IPv6 addresses, zone_id and prefix length are removed if present.
    def _get_local_addrs(self):
        try:
            # On Linux, ifconfig is often not in the user's standard PATH.
            proc = subprocess.Popen(["PATH=$PATH:/sbin:/usr/sbin ifconfig", "-a"], stdout=subprocess.PIPE, stderr=subprocess.PIPE, shell=True)
            out, err = proc.communicate()
            success = proc.returncode == 0
        except OSError:
            success = False

        if success:
            localaddrs = []
            if py3bro.using_py3:
                out = out.decode()
            for line in out.splitlines():
                fields = line.split()
                if "inet" in fields or "inet6" in fields:
                    addrfield = False
                    for field in fields:
                        if field == "inet" or field == "inet6":
                            addrfield = True
                        elif addrfield and field != "addr:":
                            locaddr = field
                            # remove "addr:" prefix (if any)
                            if field.startswith("addr:"):
                                locaddr = field[5:]
                            # remove everything after "/" or "%" (if any)
                            locaddr = locaddr.split("/")[0]
                            locaddr = locaddr.split("%")[0]
                            localaddrs.append(locaddr)
                            break

            if not localaddrs:
                raise ConfigurationError("ifconfig does not show any local IP addresses")
        else:
            localaddrs = ["127.0.0.1", "::1"]
            try:
                addrinfo = socket.getaddrinfo(socket.gethostname(), None, 0, 0, socket.SOL_TCP)
            except Exception:
                addrinfo = []

            for ai in addrinfo:
                localaddrs.append(ai[4][0])

            self.ui.error("ifconfig failed (local IP addrs are: %s)" % ", ".join(localaddrs))

        return localaddrs

    # Record the Bro version.
    def record_bro_version(self):
        version = self._get_bro_version()
        self.set_state("broversion", version)

    # Record the state of the broctl config files.
    def _update_cfg_state(self):
        self.set_state("configchksum", self._get_broctlcfg_hash(filehash=True))
        self.set_state("confignodechksum", self._get_nodecfg_hash(filehash=True))

    # Returns True if the broctl config files have changed since last reload.
    def is_cfg_changed(self):
        if "configchksum" in self.state:
            if self.state["configchksum"] != self._get_broctlcfg_hash(filehash=True):
                return True

        if "confignodechksum" in self.state:
            if self.state["confignodechksum"] != self._get_nodecfg_hash(filehash=True):
                return True

        return False

    # Check if the user has already run the "install" or "deploy" commands.
    def is_broctl_installed(self):
        return os.path.isfile(os.path.join(self.config["policydirsiteinstallauto"], "broctl-config.bro"))

    # Warn user to run broctl deploy if any changes are detected to broctl
    # config options, node config, Bro version, or if certain state variables
    # are missing.  If the "isinstall" parameter is True, then we're running
    # the install or deploy command, so some of the warnings are skipped.
    def warn_broctl_install(self, isinstall):
        missingstate = False

        # Check if node config has changed since last install.
        if "hash-nodecfg" in self.state:
            nodehash = self._get_nodecfg_hash()

            if nodehash != self.state["hash-nodecfg"]:
                # If running the install/deploy cmd, then skip this warning
                if not isinstall:
                    self.ui.warn("broctl node config has changed (run the broctl \"deploy\" command)")

                return
        else:
            missingstate = True

        # If we're running the install or deploy commands, then skip the
        # rest of the checks.
        if isinstall:
            return

        # If this is a fresh install (i.e., broctl install not yet run), then
        # inform the user what to do.
        if not self.is_broctl_installed():
            self.ui.info("Hint: Run the broctl \"deploy\" command to get started.")
            return

        # Check if Bro version is different from the previously-installed
        # version.
        if "broversion" in self.state:
            oldversion = self.state["broversion"]

            version = self._get_bro_version()

            if version != oldversion:
                self.ui.warn("new bro version detected (run the broctl \"deploy\" command)")
                return
        else:
            missingstate = True

        # Check if any config values have changed since last install.
        if "hash-broctlcfg" in self.state:
            cfghash = self._get_broctlcfg_hash()
            if cfghash != self.state["hash-broctlcfg"]:
                self.ui.warn("broctl config has changed (run the broctl \"deploy\" command)")
                return
        else:
            missingstate = True

        # If any of the state variables don't exist, then we need to install
        # (this would most likely indicate an upgrade install was performed
        # over an old version that didn't have the state.db file).
        if missingstate:
            self.ui.warn("state database needs updating (run the broctl \"deploy\" command)")
            return

    # Warn if there might be any dangling Bro nodes (i.e., nodes that are
    # still running but are either no longer part of the current node
    # configuration or have moved to a new host).
    def _warn_dangling_bro(self):
<<<<<<< HEAD
        nodes = [n.name for n in self.nodes()]
=======
        nodes = {}
        for n in self.nodes():
            nodes[n.name] = n.host
>>>>>>> 1299fab8

        for key in self.state.keys():
            # Look for a PID associated with a Bro node
            if not key.endswith("-pid"):
                continue

            pid = self.get_state(key)
            if not pid:
                continue

            # Get node name and host name for this node
            nname = key[:-4]
            hostkey = key.replace("-pid", "-host")
            hname = self.get_state(hostkey)
            if not hname:
                continue

            # If node is not a known node or if host has changed, then
            # we must warn about dangling Bro node.
            if nname not in nodes or hname != nodes[nname]:
                self.ui.warn("Bro node \"%s\" possibly still running on host \"%s\" (PID %s)" % (nname, hname, pid))
                # Set the "expected running" flag to False so cron doesn't try
                # to start this node.
                expectkey = key.replace("-pid", "-expect-running")
                self.set_state(expectkey, False)
                # Clear the PID so we don't keep getting warnings.
                self.set_state(key, None)

    # Return a hash value (as a string) of the current broctl configuration.
    def _get_broctlcfg_hash(self, filehash=False):
        if filehash:
            with open(self.cfgfile, "r") as ff:
                data = ff.read()
        else:
            data = str(sorted(self.config.items()))

        if py3bro.using_py3:
            data = data.encode()

        hh = hashlib.md5()
        hh.update(data)
        return hh.hexdigest()

    # Update the stored hash value of the current broctl configuration.
    def update_broctlcfg_hash(self):
        cfghash = self._get_broctlcfg_hash()
        self.set_state("hash-broctlcfg", cfghash)

    # Return a hash value (as a string) of the current broctl node config.
    def _get_nodecfg_hash(self, filehash=False):
        if filehash:
            with open(self.nodecfg, "r") as ff:
                data = ff.read()
        else:
            nn = []
            for n in self.nodes():
                nn.append(tuple([(key, val) for key, val in n.items() if not key.startswith("_")]))
            data = str(nn)

        if py3bro.using_py3:
            data = data.encode()

        hh = hashlib.md5()
        hh.update(data)
        return hh.hexdigest()

    # Update the stored hash value of the current broctl node config.
    def update_nodecfg_hash(self):
        nodehash = self._get_nodecfg_hash()
        self.set_state("hash-nodecfg", nodehash)

    # Runs Bro to get its version number.
    def _get_bro_version(self):
        from BroControl import execute

        bro = self.config["bro"]
        if not os.path.lexists(bro):
            raise ConfigurationError("cannot find Bro binary: %s" % bro)

        version = ""
        (success, output) = execute.run_localcmd("%s -v" % bro)
        if success and output:
            version = output[-1]
        else:
            msg = ""
            if output:
                msg = " with output:\n%s" % "\n".join(output)
            raise ConfigurationError("running \"bro -v\" failed%s" % msg)

        match = re.search(".* version ([^ ]*).*$", version)
        if not match:
            raise ConfigurationError("cannot determine Bro version [%s]" % version.strip())

        version = match.group(1)
        # If bro is built with the "--enable-debug" configure option, then it
        # appends "-debug" to the version string.
        if version.endswith("-debug"):
            version = version[:-6]

        return version

    def writeJson(self, peer, data):
        print "write Json configuration file for peer " + str(peer)<|MERGE_RESOLUTION|>--- conflicted
+++ resolved
@@ -5,12 +5,8 @@
 import socket
 import subprocess
 import re
-<<<<<<< HEAD
 import json
 import logging
-import zlib
-=======
->>>>>>> 1299fab8
 
 from BroControl import py3bro
 from BroControl import node as node_mod
@@ -39,19 +35,11 @@
 
 
 class Configuration:
-<<<<<<< HEAD
-    def __init__(self, basedir, cfgfile, broscriptdir, ui, localaddrs=[], state=None, suffix=None):
-        self.ui = ui
-        self.localaddrs = localaddrs
-        logging.debug("localaddrs:", localaddrs)
-
-=======
-    def __init__(self, basedir, cfgfile, broscriptdir, ui, state=None):
+    def __init__(self, basedir, cfgfile, broscriptdir, ui, state=None, suffix=None):
         self.ui = ui
         self.basedir = basedir
         self.cfgfile = cfgfile
         self.broscriptdir = broscriptdir
->>>>>>> 1299fab8
         global Config
         Config = self
 
@@ -61,6 +49,7 @@
         self.suffix = suffix
 
         self.localaddrs = self._get_local_addrs()
+        logging.debug("localaddrs:", self.localaddrs)
 
         # Read broctl.cfg.
         self.config = self._read_config(cfgfile)
@@ -73,9 +62,6 @@
         else:
             self.state_store = SqliteState(self.statefile)
 
-<<<<<<< HEAD
-    def _initialize_options(self, basedir, broscriptdir):
-=======
         self._update_cfg_state()
 
     def reload_cfg(self):
@@ -85,7 +71,6 @@
         self._update_cfg_state()
 
     def _initialize_options(self):
->>>>>>> 1299fab8
         from BroControl import execute
 
         # Set defaults for options we get passed in.
@@ -180,16 +165,10 @@
         self._warn_dangling_bro()
 
         # Set the standalone config option.
-<<<<<<< HEAD
-        standalone = "0"
+        standalone = False
         for node in self.nodes("all"):
             if "standalone" in node.roles:
-                standalone = "1"
-=======
-        standalone = False
-        if len(self.nodestore) == 1:
-            standalone = True
->>>>>>> 1299fab8
+                standalone = True
 
         self._set_option("standalone", standalone)
 
@@ -296,10 +275,18 @@
         hosts = {}
         nodelist = []
 
+        logging.debug("nolocal " + str(nolocal))
+        for n in self.localaddrs:
+            logging.debug(" * local is " + str(n))
+
         for node in self.nodes(tag):
+            logging.debug(" node address is " + str(node.addr))
+            for n in self.localaddrs:
+                logging.debug(" comparison " + str(node.addr == n))
             if node.host in hosts:
                 continue
-            if (not nolocal) or (nolocal and node.addr not in self.localaddrs):
+            if (not nolocal) or (nolocal and str(node.addr) not in self.localaddrs):
+                logging.debug("  ---- append")
                 hosts[node.host] = 1
                 nodelist.append(node)
 
@@ -521,27 +508,14 @@
 
         standalone = False
         manager = False
-<<<<<<< HEAD
         datanode = False
         peer = False
-=======
-        proxy = False
-
-        manageronlocalhost = False
-        # Note: this is a subset of localaddrs
-        localhostaddrs = ("127.0.0.1", "::1")
->>>>>>> 1299fab8
 
         for n in nodestore.values():
             if "manager" in n.roles:
                 if manager:
                     raise ConfigurationError("only one manager can be defined")
                 manager = True
-<<<<<<< HEAD
-=======
-                if n.addr in localhostaddrs:
-                    manageronlocalhost = True
->>>>>>> 1299fab8
 
                 if n.addr not in self.localaddrs:
                     raise ConfigurationError("must run broctl on same machine as the manager node (local IP addrs are: %s)" % ", ".join(self.localaddrs))
@@ -551,8 +525,6 @@
 
             elif "standalone" in n.roles:
                 standalone = True
-                if n.addr not in self.localaddrs:
-                    raise ConfigurationError("must run broctl on same machine as the standalone node (local IP addrs are: %s)" % ", ".join(self.localaddrs))
 
             elif "peer" in n.roles:
                 peer = True
@@ -574,7 +546,6 @@
             logging.debug("No node.json file available")
             raise ConfigurationError("cannot read '%s'" % self.nodejson)
 
-<<<<<<< HEAD
         nodestore = {}
         counts = {}
         # the predecessor in the hierarchy / the local node in case it is the
@@ -735,13 +706,6 @@
             raise ConfigurationError("strange node role detected, node " + node.name + " is " + str(node.roles))
 
         return node
-=======
-        # If manager is on localhost, then all other nodes must be on localhost
-        if manageronlocalhost:
-            for n in nodestore.values():
-                if n.type != "manager" and n.addr not in localhostaddrs:
-                    raise ConfigurationError("all nodes must use localhost/127.0.0.1/::1 when manager uses it")
-
 
     def _to_bool(self, val):
         if val.lower() in ("1", "true"):
@@ -749,7 +713,6 @@
         if val.lower() in ("0", "false"):
             return False
         raise ValueError("invalid boolean: '%s'" % val)
->>>>>>> 1299fab8
 
     # Parses broctl.cfg and returns a dictionary of all entries.
     def _read_config(self, fname):
@@ -834,8 +797,10 @@
                             # remove "addr:" prefix (if any)
                             if field.startswith("addr:"):
                                 locaddr = field[5:]
+                            elif field.startswith("Adresse:"):
+                                locaddr = field[8:]
+                            locaddr = locaddr.split("/")[0]
                             # remove everything after "/" or "%" (if any)
-                            locaddr = locaddr.split("/")[0]
                             locaddr = locaddr.split("%")[0]
                             localaddrs.append(locaddr)
                             break
@@ -864,7 +829,7 @@
     # Record the state of the broctl config files.
     def _update_cfg_state(self):
         self.set_state("configchksum", self._get_broctlcfg_hash(filehash=True))
-        self.set_state("confignodechksum", self._get_nodecfg_hash(filehash=True))
+        self.set_state("confignodechksum", self._get_nodejson_hash(filehash=True))
 
     # Returns True if the broctl config files have changed since last reload.
     def is_cfg_changed(self):
@@ -873,7 +838,7 @@
                 return True
 
         if "confignodechksum" in self.state:
-            if self.state["confignodechksum"] != self._get_nodecfg_hash(filehash=True):
+            if self.state["confignodechksum"] != self._get_nodejson_hash(filehash=True):
                 return True
 
         return False
@@ -891,7 +856,7 @@
 
         # Check if node config has changed since last install.
         if "hash-nodecfg" in self.state:
-            nodehash = self._get_nodecfg_hash()
+            nodehash = self._get_nodejson_hash()
 
             if nodehash != self.state["hash-nodecfg"]:
                 # If running the install/deploy cmd, then skip this warning
@@ -946,13 +911,9 @@
     # still running but are either no longer part of the current node
     # configuration or have moved to a new host).
     def _warn_dangling_bro(self):
-<<<<<<< HEAD
-        nodes = [n.name for n in self.nodes()]
-=======
         nodes = {}
         for n in self.nodes():
             nodes[n.name] = n.host
->>>>>>> 1299fab8
 
         for key in self.state.keys():
             # Look for a PID associated with a Bro node
@@ -1002,9 +963,9 @@
         self.set_state("hash-broctlcfg", cfghash)
 
     # Return a hash value (as a string) of the current broctl node config.
-    def _get_nodecfg_hash(self, filehash=False):
+    def _get_nodejson_hash(self, filehash=False):
         if filehash:
-            with open(self.nodecfg, "r") as ff:
+            with open(self.nodejson, "r") as ff:
                 data = ff.read()
         else:
             nn = []
@@ -1020,8 +981,8 @@
         return hh.hexdigest()
 
     # Update the stored hash value of the current broctl node config.
-    def update_nodecfg_hash(self):
-        nodehash = self._get_nodecfg_hash()
+    def update_nodejson_hash(self):
+        nodehash = self._get_nodejson_hash()
         self.set_state("hash-nodecfg", nodehash)
 
     # Runs Bro to get its version number.

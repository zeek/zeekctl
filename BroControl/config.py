# Functions to read and access the broctl configuration.

import hashlib
import os
import socket
import subprocess
import re

from BroControl import py3bro
from BroControl import node as node_mod
from BroControl import options
from .state import SqliteState
from .version import VERSION


# Class storing the broctl configuration.
#
# This class provides access to four types of configuration/state:
#
# - the global broctl configuration from broctl.cfg
# - the node configuration from node.cfg
# - dynamic state variables which are kept across restarts in spool/state.db

Config = None # Globally accessible instance of Configuration.

# all possible node types
possible_types = ("manager", "lognode", "datanode", "worker", "standalone")

class ConfigurationError(Exception):
    pass

class Configuration:
    def __init__(self, basedir, cfgfile, broscriptdir, ui, state=None):
        self.ui = ui
        self.basedir = basedir
        self.cfgfile = cfgfile
        self.broscriptdir = broscriptdir
        global Config
        Config = self

        self.config = {}
        self.state = {}
        self.nodestore = {}

        self.localaddrs = self._get_local_addrs()

        # Read broctl.cfg.
        self.config = self._read_config(cfgfile)

        self._initialize_options()
        self._check_options()

        if state:
            self.state_store = state
        else:
            self.state_store = SqliteState(self.statefile)

        self.read_state()
        self._update_cfg_state()

    def reload_cfg(self):
        self.config = self._read_config(self.cfgfile)
        self._initialize_options()
        self._check_options()
        self._update_cfg_state()

    def _initialize_options(self):
        from BroControl import execute

        # Set defaults for options we get passed in.
        self._set_option("brobase", self.basedir)
        self._set_option("broscriptdir", self.broscriptdir)
        self._set_option("version", VERSION)

        # Initialize options that are not already set.
        for opt in options.options:
            if not opt.dontinit:
                self._set_option(opt.name, opt.default)

        # Set defaults for options we derive dynamically.
        self._set_option("mailto", "%s" % os.getenv("USER"))
        self._set_option("mailfrom", "Big Brother <bro@%s>" % socket.gethostname())
        self._set_option("mailalarmsto", self.config["mailto"])

        # Determine operating system.
        (success, output) = execute.run_localcmd("uname")
        if not success:
            raise RuntimeError("cannot run uname")
        self._set_option("os", output[0].lower().strip())

        if self.config["os"] == "linux":
            self._set_option("pin_command", "taskset -c")
        elif self.config["os"] == "freebsd":
            self._set_option("pin_command", "cpuset -l")
        else:
            self._set_option("pin_command", "")

        # Find the time command (should be a GNU time for best results).
        (success, output) = execute.run_localcmd("which time")
        if success:
            self._set_option("time", output[0].lower().strip())
        else:
            self._set_option("time", "")

        minutes = self._get_interval_minutes("logexpireinterval")
        self._set_option("logexpireminutes", minutes)

    # Do a basic sanity check on broctl options.
    def _check_options(self):
        # Option names must be valid bash variable names because we will
        # write them to broctl-config.sh (note that broctl will convert "."
        # to "_" when it writes to broctl-config.sh).
        allowedchars = re.compile("^[a-z0-9_.]+$")
        nostartdigit = re.compile("^[^0-9]")

        for key, value in self.config.items():
            if re.match(allowedchars, key) is None:
                raise ConfigurationError('broctl option name "%s" contains invalid characters' % key)
            if re.match(nostartdigit, key) is None:
                raise ConfigurationError('broctl option name "%s" cannot start with a number' % key)

            # No broctl option ever requires the entire value to be wrapped in
            # quotes, and since doing so can cause problems, we don't allow it.
            if isinstance(value, str):
                if ( (value.startswith('"') and value.endswith('"')) or
                     (value.startswith("'") and value.endswith("'")) ):
                    raise ConfigurationError('value of broctl option "%s" cannot be wrapped in quotes' % key)

        dirs = ("brobase", "logdir", "spooldir", "cfgdir", "broscriptdir", "bindir", "libdirinternal", "plugindir", "scriptsdir")
        files = ("makearchivename", )

        for d in dirs:
            v = self.config[d]
            if not os.path.isdir(v):
                raise ConfigurationError('broctl option "%s" directory not found: %s' % (d, v))

        for f in files:
            v = self.config[f]
            if not os.path.isfile(v):
                raise ConfigurationError('broctl option "%s" file not found: %s' % (f, v))

        # Verify that logs don't expire more quickly than the rotation interval
        logexpireseconds = 60 * self.config["logexpireminutes"]
        if 0 < logexpireseconds < self.config["logrotationinterval"]:
            raise ConfigurationError("Log expire interval cannot be shorter than the log rotation interval")


    # Convert a time interval string (from the value of the given option name)
    # to an integer number of minutes.
    def _get_interval_minutes(self, optname):
        # Conversion table for time units to minutes.
        units = {"day": 24*60, "hr": 60, "min": 1}

        ss = self.config[optname]
        try:
            # If no time unit, assume it's days (for backward compatibility).
            v = int(ss) * units["day"]
            return v
        except ValueError:
            pass

        # Time interval is a non-negative integer followed by an optional
        # space, followed by a time unit.
        mm = re.match("([0-9]+) ?(day|hr|min)s?$", ss)
        if mm is None:
            raise ConfigurationError('value of broctl option "%s" is invalid (value must be integer followed by a time unit "day", "hr", or "min"): %s' % (optname, ss))

        v = int(mm.group(1))
        v *= units[mm.group(2)]

        return v

    def initPostPlugins(self):
        # Read node.cfg
        self.nodestore = self._read_nodes()

        # If "env_vars" was specified in broctl.cfg, then apply to all nodes.
        varlist = self.config.get("env_vars")
        if varlist:
            try:
                global_env_vars = self._get_env_var_dict(varlist)
            except ConfigurationError as err:
                raise ConfigurationError("broctl config: %s" % err)

            for node in self.nodes("all"):
                for (key, val) in global_env_vars.items():
                    # Values from node.cfg take precedence over broctl.cfg
                    node.env_vars.setdefault(key, val)

        # Check state store for any running nodes that are no longer in the
        # current node config.
        self._warn_dangling_bro()

        # Set the standalone config option.
        standalone = False
        if len(self.nodestore) == 1:
            standalone = True

        self._set_option("standalone", standalone)

    # Provides access to the configuration options via the dereference operator.
    # Lookup the attribute in broctl options first, then in the dynamic state
    # variables.
    def __getattr__(self, attr):
        if attr in self.config:
            return self.config[attr]
        if attr in self.state:
            return self.state[attr]
        raise AttributeError("unknown config attribute %s" % attr)

    # Returns True if attribute is defined.
    def has_attr(self, attr):
        if attr in self.config:
            return True
        if attr in self.state:
            return True
        return False

    # Returns a sorted list of all broctl.cfg entries.
    # Includes dynamic variables if dynamic is true.
    def options(self, dynamic=True):
        optlist = list(self.config.items())
        if dynamic:
            optlist += list(self.state.items())

        optlist.sort()
        return optlist

    # Returns a list of Nodes (the list will be empty if no matching nodes
    # are found).  The returned list is sorted by node type, and by node name
    # for each type.
    # - If tag is None, all Nodes are returned.
    # - If tag is "all", all Nodes are returned if "expand_all" is true.
    #     If "expand_all" is false, returns an empty list in this case.
    # - If tag is "workers", all worker Nodes are returned.
    # - If tag is "datanode", the datanode Node is returned.
    # - If tag is "manager", the manager Node is returned (cluster config) or
    #     the standalone Node is returned (standalone config).
    # - If tag is "standalone", the standalone Node is returned.
    # - If tag is the name of a node, then that node is returned.
    def nodes(self, tag=None, expand_all=True):
        nodes = []
        nodetype = None

        if tag == "all":
            if not expand_all:
                return []

            tag = None

        elif tag == "standalone":
            nodetype = "standalone"

        elif tag == "manager":
            nodetype = "manager"

        elif tag == "datanode":
            nodetype = "datanode"

        elif tag == "workers":
            nodetype = "worker"

        for n in self.nodestore.values():
            if nodetype:
                if n.type == nodetype:
                    nodes += [n]

            elif tag == n.name or not tag:
                nodes += [n]

        nodes.sort(key=lambda n: (n.sortorder(), n.name))

        if not nodes and tag == "manager":
            nodes = self.nodes("standalone")

        return nodes

    # Returns the manager Node (cluster config) or standalone Node (standalone
    # config).
    def manager(self):
        n = self.nodes("manager")
        if n:
            return n[0]
        n = self.nodes("standalone")
        if n:
            return n[0]
        return None

    # Returns a list of nodes which is a subset of the result a similar call to
    # nodes() would yield but within which each host appears only once.
    # If "nolocal" parameter is True, then exclude the local host from results.
    def hosts(self, tag=None, nolocal=False):
        hosts = {}
        nodelist = []
        for node in self.nodes(tag):
            if node.host in hosts:
                continue

            if (not nolocal) or (nolocal and node.addr not in self.localaddrs):
                hosts[node.host] = 1
                nodelist.append(node)

        return nodelist

    # Replace all occurences of "${option}", with option being either
    # broctl.cfg option or a dynamic variable, with the corresponding value.
    # Defaults to replacement with the empty string for unknown options.
    def subst(self, text):
        while True:
            match = re.search(r"(\$\{([A-Za-z]+)(:([^}]+))?\})", text)
            if not match:
                return text

            key = match.group(2).lower()
            if self.has_attr(key):
                value = self.__getattr__(key)
            else:
                value = match.group(4)

            if not value:
                value = ""

            text = text[0:match.start(1)] + value + text[match.end(1):]


    # Convert string into list of integers (ValueError is raised if any
    # item in the list is not a non-negative integer).
    def _get_pin_cpu_list(self, text, numprocs):
        if not text:
            return []

        cpulist = [int(x) for x in text.split(",")]
        # Minimum allowed CPU number is zero.
        if min(cpulist) < 0:
            raise ValueError

        # Make sure list is at least as long as number of worker processes.
        cpulen = len(cpulist)
        if numprocs > cpulen:
            cpulist = [ cpulist[i % cpulen] for i in range(numprocs) ]

        return cpulist

    # Convert a string consisting of a comma-separated list of environment
    # variables (e.g. "VAR1=123, VAR2=456") to a dictionary.
    # If the string is empty, then return an empty dictionary.
    def _get_env_var_dict(self, text):
        env_vars = {}

        if text:
            for keyval in text.split(","):
                try:
                    (key, val) = keyval.split("=", 1)
                except ValueError:
                    raise ConfigurationError("missing '=' in env_vars option: %s" % keyval)

                key = key.strip()
                if not key:
                    raise ConfigurationError("missing environment variable name in env_vars option: %s" % keyval)

                env_vars[key] = val.strip()

        return env_vars

    # Parse node.cfg.
    def _read_nodes(self):
        config = py3bro.configparser.SafeConfigParser()
        fname = self.nodecfg
        try:
            if not config.read(fname):
                raise ConfigurationError("cannot read node config file: %s" % fname)
        except py3bro.configparser.MissingSectionHeaderError as err:
            raise ConfigurationError(err)

        nodestore = {}

        for sec in config.sections():
            node = node_mod.Node(self, sec)

            for (key, val) in config.items(sec):

                key = key.replace(".", "_")

                node.__dict__[key] = val

                if key not in node_mod.Node._keys:
                    self.ui.warn("ignoring unrecognized node config option '%s' given for node '%s'" % (key, sec))
                    continue

            self._check_node(node, nodestore)

            if node.name in nodestore:
                raise ConfigurationError("duplicate node name '%s'" % node.name)
            nodestore[node.name] = node

        self._check_nodestore(nodestore)
        return nodestore

    def _check_node(self, node, nodestore):
        if not node.type:
            raise ConfigurationError("no type given for node %s" % node.name)

        if node.type not in possible_types:
            raise ConfigurationError("Unknown node type '%s' given for node '%s'" % (node.type, node.name))

        if not node.host:
            raise ConfigurationError("no host given for node '%s'" % node.name)

        try:
            addrinfo = socket.getaddrinfo(node.host, None, 0, 0, socket.SOL_TCP)
        except socket.gaierror as e:
            raise ConfigurationError("unknown host '%s' given for node '%s' [%s]" % (node.host, node.name, e.args[1]))

        addrs = [ addr[4][0] for addr in addrinfo ]

        addr_str = addrs[0]

        # Choose the first IPv4 addr in the list.
        for ip in addrs:
            if ":" not in ip:
                addr_str = ip
                break

        # zone_id is handled manually, so strip it if it's there
        node.addr = addr_str.split("%")[0]

        # Convert env_vars from a string to a dictionary.
        try:
            node.env_vars = self._get_env_var_dict(node.env_vars)
        except ConfigurationError as err:
            raise ConfigurationError("node '%s' config: %s" % (node.name, err))

        numprocs = 0

        if node.lb_procs:
            if node.type != "worker":
                raise ConfigurationError("load balancing node config options are only for worker nodes")
            try:
                numprocs = int(node.lb_procs)
            except ValueError:
                raise ConfigurationError("number of load-balanced processes must be an integer for node '%s'" % node.name)
            if numprocs < 1:
                raise ConfigurationError("number of load-balanced processes must be greater than zero for node '%s'" % node.name)
        elif node.lb_method:
            raise ConfigurationError("number of load-balanced processes not specified for node '%s'" % node.name)

        try:
            pin_cpus = self._get_pin_cpu_list(node.pin_cpus, numprocs)
        except ValueError:
            raise ConfigurationError("pin cpus list must contain only non-negative integers for node '%s'" % node.name)

        if pin_cpus:
            node.pin_cpus = pin_cpus[0]

        if node.lb_procs:
            if not node.lb_method:
                raise ConfigurationError("no load balancing method given for node '%s'" % node.name)

            if node.lb_method not in ("pf_ring", "myricom", "custom", "interfaces"):
                raise ConfigurationError("unknown load balancing method '%s' given for node '%s'" % (node.lb_method, node.name))

            if node.lb_method == "interfaces":
                if not node.lb_interfaces:
                    raise ConfigurationError("list of load-balanced interfaces not specified for node '%s'" % node.name)

                # get list of interfaces to use, and assign one to each node
                netifs = node.lb_interfaces.split(",")

                if len(netifs) != numprocs:
                    raise ConfigurationError("number of load-balanced interfaces is not same as number of load-balanced processes for node '%s'" % node.name)

                node.interface = netifs.pop().strip()

            origname = node.name
            # node names will have a numerical suffix
            node.name = "%s-1" % node.name

            for num in range(2, numprocs + 1):
                newnode = node.copy()
                # only the node name, and pin_cpus need to be changed
                newname = "%s-%d" % (origname, num)
                newnode.name = newname
                if newname in nodestore:
                    raise ConfigurationError("duplicate node name '%s'" % newname)
                nodestore[newname] = newnode
                if pin_cpus:
                    newnode.pin_cpus = pin_cpus[num-1]

                if newnode.lb_method == "interfaces":
                    newnode.interface = netifs.pop().strip()

    def _check_nodestore(self, nodestore):
        if not nodestore:
            raise ConfigurationError("no nodes found in node config")

        standalone = False
        manager = False
        lognode = False
        datanode = False

        manageronlocalhost = False
        # Note: this is a subset of localaddrs
        localhostaddrs = ("127.0.0.1", "::1")

        for n in nodestore.values():
            if n.type == "manager":
                if manager:
                    raise ConfigurationError("only one manager can be defined")
                manager = True
                if n.addr in localhostaddrs:
                    manageronlocalhost = True

                if n.addr not in self.localaddrs:
                    raise ConfigurationError("must run broctl on same machine as the manager node. The manager node has IP address %s and this machine has IP addresses: %s" % (n.addr, ", ".join(self.localaddrs)))

            elif n.type == "lognode":
                if lognode:
                    raise ConfigurationError("only one lognode can be defined")
                lognode = True

            elif n.type == "datanode":
                if datanode:
                    raise ConfigurationError("only one datanode can be defined")
                datanode = True

            elif n.type == "standalone":
                standalone = True
                if n.addr not in self.localaddrs:
                    raise ConfigurationError("must run broctl on same machine as the standalone node. The standalone node has IP address %s and this machine has IP addresses: %s" % (n.addr, ", ".join(self.localaddrs)))

        if standalone:
            if len(nodestore) > 1:
                raise ConfigurationError("more than one node defined in standalone node config")
        else:
            if not manager:
                raise ConfigurationError("no manager defined in node config")
            elif not datanode:
                raise ConfigurationError("no datanode defined in node config")

        # If manager is on localhost, then all other nodes must be on localhost
        if manageronlocalhost:
            for n in nodestore.values():
                if n.type != "manager" and n.addr not in localhostaddrs:
                    raise ConfigurationError("all nodes must use localhost/127.0.0.1/::1 when manager uses it")


    def _to_bool(self, val):
        if val.lower() in ("1", "true"):
            return True
        if val.lower() in ("0", "false"):
            return False
        raise ValueError("invalid boolean: '%s'" % val)

    # Parses broctl.cfg and returns a dictionary of all entries.
    def _read_config(self, fname):
        type_converters = { "bool": self._to_bool, "int": int, "string": str }
        config = {}

        with open(fname, "r") as f:
            for line in f:
                line = line.strip()
                if not line or line.startswith("#"):
                    continue

                args = line.split("=", 1)
                if len(args) != 2:
                    raise ConfigurationError("broctl config syntax error: %s" % line)

                (key, val) = args
                key = key.strip().lower()

                # if the key already exists, just overwrite with new value
                config[key] = val.strip()

        # Convert option values to correct data type
        for opt in options.options:
            key = opt.name.lower()
            if key in config:
                try:
                    config[key] = type_converters[opt.type](config[key])
                except ValueError:
                    raise ConfigurationError("broctl option '%s' has invalid value '%s' for type %s" % (key, config[key], opt.type))

        return config

    # Initialize a global option if not already set.
    def _set_option(self, key, val):
        key = key.lower()
        if key not in self.config:
            if isinstance(val, str):
                self.config[key] = self.subst(val)
            else:
                self.config[key] = val

    # Set a dynamic state variable.
    def set_state(self, key, val):
        key = key.lower()
        if self.state.get(key) == val:
            return

        self.state[key] = val
        self.state_store.set(key, val)

    # Returns value of state variable, or None if it's not defined.
    def get_state(self, key):
        return self.state.get(key)

    # Read dynamic state variables.
    def read_state(self):
        self.state = dict(self.state_store.items())

    # Use ifconfig command to find local IP addrs.
    def _get_local_addrs_ifconfig(self):
        try:
            # On Linux, ifconfig is often not in the user's standard PATH.
            # Also need to set LANG here to ensure that the output of ifconfig
            # is consistent regardless of which locale the system is using.
            proc = subprocess.Popen(["PATH=$PATH:/sbin:/usr/sbin LANG=C ifconfig", "-a"], stdout=subprocess.PIPE, stderr=subprocess.PIPE, shell=True)
            out, err = proc.communicate()
            success = proc.returncode == 0
        except OSError:
            return False

<<<<<<< HEAD
        if success:
            localaddrs = []
            if py3bro.using_py3:
                out = out.decode()
            for line in out.splitlines():
                fields = line.split()
                if "inet" in fields or "inet6" in fields:
                    addrfield = False
                    for field in fields:
                        if field == "inet" or field == "inet6":
                            addrfield = True
                        elif addrfield and field != "addr:":
                            locaddr = field
                            # remove "addr:" prefix (if any)
                            # FIXME when OS is in different language the search
                            # term need to be different
                            # English: addr
                            # German: Adresse
                            if field.startswith("addr:"):
                                locaddr = field[5:]
                            elif field.startswith("Adresse:"):
                                locaddr = field[8:]
                            # remove everything after "/" or "%" (if any)
                            locaddr = locaddr.split("/")[0]
                            locaddr = locaddr.split("%")[0]
                            localaddrs.append(locaddr)
                            break

            if not localaddrs:
                raise ConfigurationError("ifconfig does not show any local IP addresses")
        else:
=======
        localaddrs = []
        if py3bro.using_py3:
            out = out.decode()
        for line in out.splitlines():
            fields = line.split()
            if "inet" in fields or "inet6" in fields:
                addrfield = False
                for field in fields:
                    if field == "inet" or field == "inet6":
                        addrfield = True
                    elif addrfield and field != "addr:":
                        locaddr = field
                        # remove "addr:" prefix (if any)
                        if field.startswith("addr:"):
                            locaddr = field[5:]
                        # remove everything after "/" or "%" (if any)
                        locaddr = locaddr.split("/")[0]
                        locaddr = locaddr.split("%")[0]
                        localaddrs.append(locaddr)
                        break
        return localaddrs

    # Use ip command to find local IP addrs.
    def _get_local_addrs_ip(self):
        try:
            proc = subprocess.Popen(["PATH=$PATH:/sbin:/usr/sbin ip address"], stdout=subprocess.PIPE, stderr=subprocess.PIPE, shell=True)
            out, err = proc.communicate()
            success = proc.returncode == 0
        except OSError:
            return False

        localaddrs = []
        if py3bro.using_py3:
            out = out.decode()
        for line in out.splitlines():
            fields = line.split()
            if "inet" in fields or "inet6" in fields:
                locaddr = fields[1]
                locaddr = locaddr.split("/")[0]
                locaddr = locaddr.split("%")[0]
                localaddrs.append(locaddr)
        return localaddrs

    # Return a list of the IP addresses associated with local interfaces.
    # For IPv6 addresses, zone_id and prefix length are removed if present.
    def _get_local_addrs(self):
        # ifconfig is more portable so try it first
        localaddrs = self._get_local_addrs_ifconfig()

        if not localaddrs:
            # On some Linux systems ifconfig has been superseded by ip.
            localaddrs = self._get_local_addrs_ip()

        # Fallback to localhost if we did not find any IP addrs.
        if not localaddrs:
>>>>>>> d1060880
            localaddrs = ["127.0.0.1", "::1"]
            try:
                addrinfo = socket.getaddrinfo(socket.gethostname(), None, 0, 0, socket.SOL_TCP)
            except Exception:
                addrinfo = []

            for ai in addrinfo:
                localaddrs.append(ai[4][0])

            self.ui.error("failed to find local IP addresses (found: %s)" % ", ".join(localaddrs))

        return localaddrs

    # Record the Bro version.
    def record_bro_version(self):
        version = self._get_bro_version()
        self.set_state("broversion", version)

    # Record the state of the broctl config files.
    def _update_cfg_state(self):
        self.set_state("configchksum", self._get_broctlcfg_hash(filehash=True))
        self.set_state("confignodechksum", self._get_nodecfg_hash(filehash=True))

    # Returns True if the broctl config files have changed since last reload.
    def is_cfg_changed(self):
        if "configchksum" in self.state:
            if self.state["configchksum"] != self._get_broctlcfg_hash(filehash=True):
                return True

        if "confignodechksum" in self.state:
            if self.state["confignodechksum"] != self._get_nodecfg_hash(filehash=True):
                return True

        return False

    # Check if the user has already run the "install" or "deploy" commands.
    def is_broctl_installed(self):
        return os.path.isfile(os.path.join(self.config["policydirsiteinstallauto"], "broctl-config.bro"))

    # Warn user to run broctl deploy if any changes are detected to broctl
    # config options, node config, Bro version, or if certain state variables
    # are missing.  If the "isinstall" parameter is True, then we're running
    # the install or deploy command, so some of the warnings are skipped.
    def warn_broctl_install(self, isinstall):
        missingstate = False

        # Check if node config has changed since last install.
        if "hash-nodecfg" in self.state:
            nodehash = self._get_nodecfg_hash()

            if nodehash != self.state["hash-nodecfg"]:
                # If running the install/deploy cmd, then skip this warning
                if not isinstall:
                    self.ui.warn("broctl node config has changed (run the broctl \"deploy\" command)")

                return
        else:
            missingstate = True

        # If we're running the install or deploy commands, then skip the
        # rest of the checks.
        if isinstall:
            return

        # If this is a fresh install (i.e., broctl install not yet run), then
        # inform the user what to do.
        if not self.is_broctl_installed():
            self.ui.info("Hint: Run the broctl \"deploy\" command to get started.")
            return

        # Check if Bro version is different from the previously-installed
        # version.
        if "broversion" in self.state:
            oldversion = self.state["broversion"]

            version = self._get_bro_version()

            if version != oldversion:
                self.ui.warn("new bro version detected (run the broctl \"deploy\" command)")
                return
        else:
            missingstate = True

        # Check if any config values have changed since last install.
        if "hash-broctlcfg" in self.state:
            cfghash = self._get_broctlcfg_hash()
            if cfghash != self.state["hash-broctlcfg"]:
                self.ui.warn("broctl config has changed (run the broctl \"deploy\" command)")
                return
        else:
            missingstate = True

        # If any of the state variables don't exist, then we need to install
        # (this would most likely indicate an upgrade install was performed
        # over an old version that didn't have the state.db file).
        if missingstate:
            self.ui.warn("state database needs updating (run the broctl \"deploy\" command)")
            return

    # Warn if there might be any dangling Bro nodes (i.e., nodes that are
    # still running but are either no longer part of the current node
    # configuration or have moved to a new host).
    def _warn_dangling_bro(self):
        nodes = {}
        for n in self.nodes():
            nodes[n.name] = n.host

        for key in self.state.keys():
            # Look for a PID associated with a Bro node
            if not key.endswith("-pid"):
                continue

            pid = self.get_state(key)
            if not pid:
                continue

            # Get node name and host name for this node
            nname = key[:-4]
            hostkey = key.replace("-pid", "-host")
            hname = self.get_state(hostkey)
            if not hname:
                continue

            # If node is not a known node or if host has changed, then
            # we must warn about dangling Bro node.
            if nname not in nodes or hname != nodes[nname]:
                self.ui.warn("Bro node \"%s\" possibly still running on host \"%s\" (PID %s)" % (nname, hname, pid))
                # Set the "expected running" flag to False so cron doesn't try
                # to start this node.
                expectkey = key.replace("-pid", "-expect-running")
                self.set_state(expectkey, False)
                # Clear the PID so we don't keep getting warnings.
                self.set_state(key, None)

    # Return a hash value (as a string) of the current broctl configuration.
    def _get_broctlcfg_hash(self, filehash=False):
        if filehash:
            with open(self.cfgfile, "r") as ff:
                data = ff.read()
        else:
            data = str(sorted(self.config.items()))

        if py3bro.using_py3:
            data = data.encode()

        hh = hashlib.md5()
        hh.update(data)
        return hh.hexdigest()

    # Return a hash value (as a string) of the current broctl node config.
    def _get_nodecfg_hash(self, filehash=False):
        if filehash:
            with open(self.nodecfg, "r") as ff:
                data = ff.read()
        else:
            nn = []
            for n in self.nodes():
                nn.append(tuple([(key, val) for key, val in n.items() if not key.startswith("_")]))
            data = str(nn)

        if py3bro.using_py3:
            data = data.encode()

        hh = hashlib.md5()
        hh.update(data)
        return hh.hexdigest()

    # Update the stored hash value of the current broctl config.
    def update_cfg_hash(self):
        cfghash = self._get_broctlcfg_hash()
        nodehash = self._get_nodecfg_hash()

        self.set_state("hash-broctlcfg", cfghash)
        self.set_state("hash-nodecfg", nodehash)

    # Runs Bro to get its version number.
    def _get_bro_version(self):
        from BroControl import execute

        bro = self.config["bro"]
        if not os.path.lexists(bro):
            raise ConfigurationError("cannot find Bro binary: %s" % bro)

        version = ""
        (success, output) = execute.run_localcmd("%s -v" % bro)
        if success and output:
            version = output[-1]
        else:
            msg = ""
            if output:
                msg = " with output:\n%s" % "\n".join(output)
            raise ConfigurationError("running \"bro -v\" failed%s" % msg)

        match = re.search(".* version ([^ ]*).*$", version)
        if not match:
            raise ConfigurationError("cannot determine Bro version [%s]" % version.strip())

        version = match.group(1)
        # If bro is built with the "--enable-debug" configure option, then it
        # appends "-debug" to the version string.
        if version.endswith("-debug"):
            version = version[:-6]

        return version<|MERGE_RESOLUTION|>--- conflicted
+++ resolved
@@ -621,39 +621,6 @@
         except OSError:
             return False
 
-<<<<<<< HEAD
-        if success:
-            localaddrs = []
-            if py3bro.using_py3:
-                out = out.decode()
-            for line in out.splitlines():
-                fields = line.split()
-                if "inet" in fields or "inet6" in fields:
-                    addrfield = False
-                    for field in fields:
-                        if field == "inet" or field == "inet6":
-                            addrfield = True
-                        elif addrfield and field != "addr:":
-                            locaddr = field
-                            # remove "addr:" prefix (if any)
-                            # FIXME when OS is in different language the search
-                            # term need to be different
-                            # English: addr
-                            # German: Adresse
-                            if field.startswith("addr:"):
-                                locaddr = field[5:]
-                            elif field.startswith("Adresse:"):
-                                locaddr = field[8:]
-                            # remove everything after "/" or "%" (if any)
-                            locaddr = locaddr.split("/")[0]
-                            locaddr = locaddr.split("%")[0]
-                            localaddrs.append(locaddr)
-                            break
-
-            if not localaddrs:
-                raise ConfigurationError("ifconfig does not show any local IP addresses")
-        else:
-=======
         localaddrs = []
         if py3bro.using_py3:
             out = out.decode()
@@ -709,7 +676,6 @@
 
         # Fallback to localhost if we did not find any IP addrs.
         if not localaddrs:
->>>>>>> d1060880
             localaddrs = ["127.0.0.1", "::1"]
             try:
                 addrinfo = socket.getaddrinfo(socket.gethostname(), None, 0, 0, socket.SOL_TCP)

--- conflicted
+++ resolved
@@ -61,15 +61,11 @@
     ``node.cfg``).
     """
 
-<<<<<<< HEAD
     # Valid keys in nodes file. The values will be stored in attributes of the
     # same name. Custom keys can be add via addKey().
     _keys = { "type": 1, "host": 1, "interface": 1, "aux_scripts": 1, 
-              "brobase": 1, "ether": 1, 
+              "brobase": 1, "ether": 1, "zone_id": 1,
               "lb_procs": 1, "lb_method": 1, "lb_interfaces": 1 }
-=======
-    _keys = { "type": 1, "host": 1, "interface": 1, "aux_scripts": 1, "brobase": 1, "ether": 1, "zone_id": 1 }
->>>>>>> 892b60ed
 
 
     def __init__(self, name):
@@ -153,13 +149,6 @@
         t = "%s-port" % self.name.lower()
         return t in config.Config.state and int(config.Config.state[t]) or -1
 
-<<<<<<< HEAD
-=======
-    # Valid keys in nodes file. The values will be stored in attributes of the
-    # same name. Custom keys can be add via addKey().
-    _keys = { "type": 1, "host": 1, "interface": 1, "aux_scripts": 1, "brobase": 1, "ether": 1, "zone_id": 1 }
-
->>>>>>> 892b60ed
     @staticmethod
     def addKey(kw):
         """Adds a supported node key. This is used by the PluginRegistry to

--- conflicted
+++ resolved
@@ -44,13 +44,8 @@
 
         ``lb_method`` (string)
             The load balancing method to distribute packets to all of the
-<<<<<<< HEAD
-            processes (must be one of: ``pf_ring``, ``myricom``, ``custom``,
-            or ``interfaces``).
-=======
-            processes.  This must be one of: ``pf_ring``, ``myricom``, or
-            ``interfaces``.
->>>>>>> 8290afbb
+            processes.  This must be one of: ``pf_ring``, ``myricom``, ``custom``,
+            or ``interfaces``.
 
         ``lb_interfaces`` (string)
             If the load balancing method is ``interfaces``, then this is

--- conflicted
+++ resolved
@@ -122,17 +122,10 @@
                         last = -1.0
 
                     if float(val) == 0.0 and last != 0.0:
-<<<<<<< HEAD
-                        cmdout.info("%s is not seeing any packets on interface %s" % (node.host, node.interface))
+                        cmdout.info("%s is not seeing any packets on interface %s" % (node.host, netif))
 
                     if float(val) != 0.0 and last == 0.0:
-                        cmdout.info("%s is seeing packets again on interface %s" % (node.host, node.interface))
-=======
-                        util.output("%s is not seeing any packets on interface %s" % (node.host, netif))
-
-                    if float(val) != 0.0 and last == 0.0:
-                        util.output("%s is seeing packets again on interface %s" % (node.host, netif))
->>>>>>> 39e865de
+                        cmdout.info("%s is seeing packets again on interface %s" % (node.host, netif))
 
                     config.Config._setState(tag, val)
 

project(Broctl NONE)
# Python is checked as a dependency below

########################################################################
## CMake Configuration

cmake_minimum_required(VERSION 2.6 FATAL_ERROR)

# Prohibit in-source builds.
if ("${CMAKE_SOURCE_DIR}" STREQUAL "${CMAKE_BINARY_DIR}")
    message(FATAL_ERROR "In-source builds are not allowed. Please use "
                        "./configure to choose a build directory and "
                        "initialize the build configuration.")
endif ()

set(CMAKE_MODULE_PATH ${CMAKE_CURRENT_SOURCE_DIR}/cmake)

if ("${PROJECT_SOURCE_DIR}" STREQUAL "${CMAKE_SOURCE_DIR}")
    # uninstall target
    configure_file("${CMAKE_CURRENT_SOURCE_DIR}/cmake/cmake_uninstall.cmake.in"
                   "${CMAKE_CURRENT_BINARY_DIR}/cmake_uninstall.cmake"
                    @ONLY)

    add_custom_target(uninstall COMMAND
        ${CMAKE_COMMAND} -P ${CMAKE_CURRENT_BINARY_DIR}/cmake_uninstall.cmake)
endif ()

########################################################################
## Project/Build Configuration

file(STRINGS "${CMAKE_CURRENT_SOURCE_DIR}/VERSION" VERSION LIMIT_COUNT 1)

set(PREFIX ${CMAKE_INSTALL_PREFIX})

########################################################################
## Dependency Configuration

include(MacDependencyPaths)
include(FindRequiredPackage)

if (EXISTS ${CMAKE_CURRENT_SOURCE_DIR}/aux/pysubnettree/CMakeLists.txt)
    add_subdirectory(aux/pysubnettree)
    set(SUBNETTREE_FOUND true)
    set(SUBNETTREE_PYTHON_MODULE "build from source aux/pysubnettree")
endif ()

if (EXISTS ${CMAKE_CURRENT_SOURCE_DIR}/aux/capstats/CMakeLists.txt)
    add_subdirectory(aux/capstats)
else ()
    find_package(Capstats)
endif ()

if (EXISTS ${CMAKE_CURRENT_SOURCE_DIR}/aux/trace-summary/CMakeLists.txt)
    add_subdirectory(aux/trace-summary)
else ()
    find_package(TraceSummary)
endif ()

find_package(Bro)
FindRequiredPackage(PythonInterp)
FindRequiredPackage(SubnetTree)

if (MISSING_PREREQS)
    foreach (prereq ${MISSING_PREREQ_DESCS})
        message(SEND_ERROR ${prereq})
    endforeach ()
    message(FATAL_ERROR "Configuration aborted due to missing prerequisites")
endif ()

if (NOT BRO_ROOT_DIR)
    message(WARNING "A Bro installation was not found, your BroControl "
                    " installation may not work.  Please review the install "
                    " summary before proceeding or force a Bro root directory "
                    " with the --with-bro configure option. ")
elseif (NOT "${BRO_ROOT_DIR}" STREQUAL "${CMAKE_INSTALL_PREFIX}")
    message(WARNING "Broctl installation directory ${CMAKE_INSTALL_PREFIX} "
                    "does not match Bro installation directory ${BRO_ROOT_DIR}")
endif ()

########################################################################
## Install

include(InstallPackageConfigFile)
include(InstallSymlink)
include(InstallShellScript)

set(policydir ${BRO_ROOT_DIR}/share/bro)

InstallShellScript(bin bin/broctl.in broctl)
InstallShellScript(share/broctl/scripts bin/archive-log)
InstallShellScript(share/broctl/scripts bin/cflow-stats)
InstallShellScript(share/broctl/scripts bin/check-config)
InstallShellScript(share/broctl/scripts bin/crash-diag)
InstallShellScript(share/broctl/scripts bin/create-link-for-log)
InstallShellScript(share/broctl/scripts bin/delete-log)
InstallShellScript(share/broctl/scripts bin/expire-logs)
InstallShellScript(share/broctl/scripts bin/fmt-time)
InstallShellScript(share/broctl/scripts bin/get-prof-log)
InstallShellScript(share/broctl/scripts bin/is-alive)
InstallShellScript(share/broctl/scripts bin/local-interfaces)
InstallShellScript(share/broctl/scripts bin/mail-alarm)
InstallShellScript(share/broctl/scripts bin/mail-contents)
InstallShellScript(share/broctl/scripts bin/make-archive-name)
InstallShellScript(share/broctl/scripts bin/post-terminate)
InstallShellScript(share/broctl/scripts bin/remove-link-for-log)
InstallShellScript(share/broctl/scripts bin/remove-log)
InstallShellScript(share/broctl/scripts bin/run-bro)
InstallShellScript(share/broctl/scripts bin/send-mail)
InstallShellScript(share/broctl/scripts bin/stat-ctime)
InstallShellScript(share/broctl/scripts bin/stats-to-csv)
InstallShellScript(share/broctl/scripts bin/update)
InstallShellScript(share/broctl/scripts bin/update-stats)
InstallShellScript(share/broctl/scripts/helpers bin/helpers/cat-file)
InstallShellScript(share/broctl/scripts/helpers bin/helpers/check-pid)
InstallShellScript(share/broctl/scripts/helpers bin/helpers/df)
InstallShellScript(share/broctl/scripts/helpers bin/helpers/exists)
InstallShellScript(share/broctl/scripts/helpers bin/helpers/gdb-attach)
InstallShellScript(share/broctl/scripts/helpers bin/helpers/get-childs)
InstallShellScript(share/broctl/scripts/helpers bin/helpers/is-dir)
InstallShellScript(share/broctl/scripts/helpers bin/helpers/rmdir)
InstallShellScript(share/broctl/scripts/helpers bin/helpers/run-cmd)
InstallShellScript(share/broctl/scripts/helpers bin/helpers/start)
InstallShellScript(share/broctl/scripts/helpers bin/helpers/stop)
InstallShellScript(share/broctl/scripts/helpers bin/helpers/to-bytes.awk)
InstallShellScript(share/broctl/scripts/helpers bin/helpers/top)
InstallShellScript(share/broctl/scripts/postprocessors bin/postprocessors/mail-log)
InstallShellScript(share/broctl/scripts/postprocessors bin/postprocessors/summarize-connections)

install(DIRECTORY BroControl
        DESTINATION lib/broctl)
<<<<<<< HEAD
install(DIRECTORY BroControl/plugins
        DESTINATION lib/broctl)
install(DIRECTORY bin/
        DESTINATION share/broctl/scripts
        FILES_MATCHING
        PATTERN "*" PERMISSIONS
                        OWNER_READ OWNER_WRITE OWNER_EXECUTE
                        GROUP_READ GROUP_EXECUTE
                        WORLD_READ WORLD_EXECUTE
        PATTERN "broctl.in" EXCLUDE
        PATTERN "run-cmd.in" EXCLUDE)
=======
>>>>>>> 661ac78f
install(DIRECTORY policy/
        DESTINATION share/bro
        FILES_MATCHING
        PATTERN "*.bro"
        PATTERN "local" EXCLUDE)

set(ETC ${PREFIX}/etc)

# Check the install prefixes to determine if we're creating a package
# Packaging for Apple-based systems does not need special logic
# because many probably find it more convenient for uninstalling
# when everything resides under a common prefix (since there's no
# native package management system)
if (NOT APPLE AND (${CMAKE_INSTALL_PREFIX} STREQUAL /usr OR
                   ${CMAKE_INSTALL_PREFIX} STREQUAL /opt/bro))

    # If the install prefix of /usr was given, change the install location
    # of the config file to be /etc instead of /usr/etc and the location of
    # runtime files to be in the appropriate directories under /var.
    # The runtime directories will be world-writable, so the packaging
    # post install script will make sure to set the sticky bit to prevent
    # unprivileged users from removing/renaming files.
    if (${CMAKE_INSTALL_PREFIX} STREQUAL /usr)
        set(ETC /etc)
        set(VAR /var)
        # TODO: Consult FHS to see if these are appropriate. Also,
        #       packaging should do something more to protect the
        #       runtime directories, perhaps require group permissions?
        set(SPOOL ${VAR}/spool/bro)
        set(LOGS ${VAR}/log/bro)
    else ()
        # FHS says config files go in /etc/opt/bro, but until there's
        # a compelling reason to do that, they'll be kept along with
        # everything else under the installation prefix
        set(VAR /var/opt/bro)
        set(SPOOL ${VAR}/spool)
        set(LOGS ${VAR}/logs)
    endif ()

    set(perms OWNER_READ OWNER_WRITE OWNER_EXECUTE
              GROUP_READ GROUP_WRITE GROUP_EXECUTE
              WORLD_READ WORLD_WRITE WORLD_EXECUTE)

    install(DIRECTORY DESTINATION ${SPOOL}
            DIRECTORY_PERMISSIONS ${perms})
    install(DIRECTORY DESTINATION ${SPOOL}/tmp
            DIRECTORY_PERMISSIONS ${perms})
    install(DIRECTORY DESTINATION ${SPOOL}/policy
            DIRECTORY_PERMISSIONS ${perms})
    install(DIRECTORY DESTINATION ${LOGS}
            DIRECTORY_PERMISSIONS ${perms})
    set(EMPTY_WORLD_DIRS
        "${EMPTY_WORLD_DIRS} ${SPOOL} ${SPOOL}/tmp ${SPOOL}/policy ${LOGS}"
        CACHE STRING "" FORCE)
    InstallSymlink(${SPOOL}/broctl-config.sh
                   ${PREFIX}/share/broctl/scripts/broctl-config.sh)
    # configure broctl.cfg point SpoolDir/LogDir to right runtime directories
    configure_file(etc/broctl.cfg.package.in
                   ${CMAKE_CURRENT_BINARY_DIR}/etc/broctl.cfg)
else ()
    install(DIRECTORY DESTINATION spool)
    install(DIRECTORY DESTINATION spool/tmp)
    install(DIRECTORY DESTINATION spool/policy)
    install(DIRECTORY DESTINATION logs)
    InstallSymlink(${PREFIX}/spool/broctl-config.sh
                   ${PREFIX}/share/broctl/scripts/broctl-config.sh)
    configure_file(etc/broctl.cfg.in
                   ${CMAKE_CURRENT_BINARY_DIR}/etc/broctl.cfg)
endif ()

InstallPackageConfigFile(
    ${CMAKE_CURRENT_SOURCE_DIR}/etc/analysis.dat
    ${ETC}
    analysis.dat)
InstallPackageConfigFile(
    ${CMAKE_CURRENT_BINARY_DIR}/etc/broctl.cfg
    ${ETC}
    broctl.cfg)
InstallPackageConfigFile(
    ${CMAKE_CURRENT_SOURCE_DIR}/etc/networks.cfg.in
    ${ETC}
    networks.cfg)

# The policy file template is configured into build dir just
# to assist running bro from the build directory
configure_file(policy/site/local.bro
               ${CMAKE_CURRENT_BINARY_DIR}/policy/site/local.bro
               COPY_ONLY)
InstallPackageConfigFile(
    ${CMAKE_CURRENT_SOURCE_DIR}/policy/site/local.bro
    ${PREFIX}/share/bro/site/
    local.bro)
InstallPackageConfigFile(
    ${CMAKE_CURRENT_SOURCE_DIR}/etc/node.cfg.in
    ${ETC}
    node.cfg)
configure_file(policy/site/local-worker.bro
               ${CMAKE_CURRENT_BINARY_DIR}/policy/site/local-worker.bro
               COPY_ONLY)
InstallPackageConfigFile(
    ${CMAKE_CURRENT_SOURCE_DIR}/policy/site/local-worker.bro
    ${PREFIX}/share/bro/site
    local-worker.bro)
configure_file(policy/site/local-manager.bro
               ${CMAKE_CURRENT_BINARY_DIR}/policy/site/local-manager.bro
               COPY_ONLY)
InstallPackageConfigFile(
    ${CMAKE_CURRENT_SOURCE_DIR}/policy/site/local-manager.bro
    ${PREFIX}/share/bro/site
    local-manager.bro)

########################################################################
## Packaging Setup

# CPack RPM Generator may not automatically detect this
set(CPACK_RPM_PACKAGE_REQUIRES "python >= 2.4.0")

# If this CMake project is a sub-project of another, we will not
# configure the generic packaging because CPack will fail in the case
# that the parent project has already configured packaging
if ("${PROJECT_SOURCE_DIR}" STREQUAL "${CMAKE_SOURCE_DIR}")
    include(ConfigurePackaging)
    ConfigurePackaging(${VERSION})
endif ()
        
########################################################################
## Build Summary

if (SPOOL)
    set(spoolDir ${SPOOL})
else ()
    set(spoolDir ${CMAKE_INSTALL_PREFIX}/spool)
endif ()

if (LOGS)
    set(logDir ${LOGS})
else ()
    set(logDir ${CMAKE_INSTALL_PREFIX}/logs)
endif ()

message(
    "\n=================|  Broctl Install Summary  |==================="
    "\n"
    "\nInstall prefix:    ${CMAKE_INSTALL_PREFIX}"
    "\nBro root:          ${BRO_ROOT_DIR}"
    "\nPolicy Dir:        ${policydir}"
    "\nSpool Dir:         ${spoolDir}"
    "\nLog Dir:           ${logDir}"
    "\n"
    "\n================================================================\n"
)

########################################################################
## Show warning when installing user is different from the one that configured

install(CODE "
    if (NOT $ENV{USER} STREQUAL \$ENV{USER})
        message(STATUS \"ATTENTION: Install is being performed by user \"
                \"'\$ENV{USER}', but the build directory was configured by \"
                \"user '$ENV{USER}'. This may result in a permissions error \"
                \"when writing the install manifest, but you can ignore it \"
                \"and consider the installation as successful if you don't \"
                \"care about the install manifest.\")
    endif ()
")<|MERGE_RESOLUTION|>--- conflicted
+++ resolved
@@ -128,7 +128,6 @@
 
 install(DIRECTORY BroControl
         DESTINATION lib/broctl)
-<<<<<<< HEAD
 install(DIRECTORY BroControl/plugins
         DESTINATION lib/broctl)
 install(DIRECTORY bin/
@@ -140,8 +139,6 @@
                         WORLD_READ WORLD_EXECUTE
         PATTERN "broctl.in" EXCLUDE
         PATTERN "run-cmd.in" EXCLUDE)
-=======
->>>>>>> 661ac78f
 install(DIRECTORY policy/
         DESTINATION share/bro
         FILES_MATCHING

--- conflicted
+++ resolved
@@ -3,7 +3,7 @@
 # Broctl test setup script (source this at the start of each test script).
 #
 # This script installs Bro to a directory that is unique to each test,
-# and provides a function "installcfgfile" that a test script can 
+# and provides a function "installcfgfile" that a test script can
 # optionally use to install files, and a function "replaceprefix" that a
 # test script can use to alter the contents of a test file to set the
 # correct install directory path.  This script also exports an environment
@@ -144,10 +144,7 @@
     test $? -ne 0 && exit 1
 
     export PATH=$BROCTL_INSTALL_PREFIX/bin:$PATH
-<<<<<<< HEAD
 		export PYTHONPATH=$BROCTL_INSTALL_PREFIX/lib/broctl:$PYTHONPATH
-=======
->>>>>>> 1299fab8
     export LD_LIBRARY_PATH=$BROCTL_INSTALL_PREFIX/lib:$LD_LIBRARY_PATH
 
     # If BROCTL_TEST_DEBUG is set, then leave a file in the test directory
@@ -157,11 +154,8 @@
         echo "# In order to run broctl in this directory, first type '. how_to_run_broctl'" >> $how2run
         echo "export PATH=$BROCTL_INSTALL_PREFIX/bin:\$PATH" >> $how2run
         echo "export LD_LIBRARY_PATH=$BROCTL_INSTALL_PREFIX/lib:\$LD_LIBRARY_PATH" >> $how2run
-<<<<<<< HEAD
         echo "export BROCTL_INSTALL_PREFIX=$BROCTL_INSTALL_PREFIX" >> $how2run
         echo "export PYTHONPATH=$BROCTL_INSTALL_PREFIX/lib/broctl:\$PYTHONPATH " >> $how2run
-=======
->>>>>>> 1299fab8
     fi
 }
 
@@ -173,4 +167,4 @@
 installbro
 
 # Output test commands (if a test fails, this might be useful for debugging)
-set -x
+set -x
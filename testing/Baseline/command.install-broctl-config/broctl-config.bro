# Automatically generated. Do not edit.
redef Notice::mail_dest = "broctltest@somedomain";
redef Notice::mail_dest_pretty_printed = "broctltest2@somedomain2";
redef Notice::sendmail  = "/path/to/sendmail";
redef Notice::mail_subject_prefix  = "This is Subject";
redef Notice::mail_from  = "broctltestuser@mydomain";
redef Log::default_rotation_interval = 12345 secs;
redef Log::default_mail_alarms_interval = 98765 secs;
<<<<<<< HEAD
redef Broker::listen_ipv6 = F ;
=======
redef Communication::listen_ipv6 = F ;
redef Pcap::snaplen = 1212;
redef Pcap::bufsize = 256;
>>>>>>> d1060880
<|MERGE_RESOLUTION|>--- conflicted
+++ resolved
@@ -6,10 +6,6 @@
 redef Notice::mail_from  = "broctltestuser@mydomain";
 redef Log::default_rotation_interval = 12345 secs;
 redef Log::default_mail_alarms_interval = 98765 secs;
-<<<<<<< HEAD
 redef Broker::listen_ipv6 = F ;
-=======
-redef Communication::listen_ipv6 = F ;
 redef Pcap::snaplen = 1212;
-redef Pcap::bufsize = 256;
->>>>>>> d1060880
+redef Pcap::bufsize = 256;
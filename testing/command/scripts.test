--- conflicted
+++ resolved
@@ -20,34 +20,17 @@
 zeekctl install
 
 # show loaded_scripts.log for all nodes
-<<<<<<< HEAD
-broctl scripts > tmp1.out
+zeekctl scripts > tmp1.out
 eval ${rmpaths} tmp1.out | grep -v rotate_file_by_name > all.out
 
 # show loaded_scripts.log for one node
-broctl scripts worker-1 > tmp2.out
+zeekctl scripts worker-1 > tmp2.out
 eval ${rmpaths} tmp2.out | grep -v rotate_file_by_name > onenode.out
 
 # Test with "-c" for all nodes
-broctl scripts -c > tmp3.out
+zeekctl scripts -c > tmp3.out
 eval ${rmpaths} tmp3.out | grep -v rotate_file_by_name > c-all.out
 
 # Test with "-c" for one node
-broctl scripts -c worker-1 > tmp4.out
-eval ${rmpaths} tmp4.out | grep -v rotate_file_by_name > c-onenode.out
-=======
-zeekctl scripts > tmp1.out
-eval ${rmpaths} tmp1.out > all.out
-
-# show loaded_scripts.log for one node
-zeekctl scripts worker-1 > tmp2.out
-eval ${rmpaths} tmp2.out > onenode.out
-
-# Test with "-c" for all nodes
-zeekctl scripts -c > tmp3.out
-eval ${rmpaths} tmp3.out > c-all.out
-
-# Test with "-c" for one node
 zeekctl scripts -c worker-1 > tmp4.out
-eval ${rmpaths} tmp4.out > c-onenode.out
->>>>>>> c60ee29d
+eval ${rmpaths} tmp4.out | grep -v rotate_file_by_name > c-onenode.out
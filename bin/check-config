#! /usr/bin/env bash
#
# $Id: check-config.in 7098 2010-10-19 00:54:23Z robin $
#
# Just check Bro's configuration for errors.
#
# check_config <installed_policies_flag> <dir-to-set-as-cwd> <Bro parameters>

. `dirname $0`/broctl-config.sh

<<<<<<< HEAD
use_installed_policies=$1
source ${scriptsdir}/set-bro-path

shift
=======
BROPATH=${policydirsiteinstallauto}:${policydir}
if [ "$1" == "1" ]; then
   export BROPATH=${policydirsiteinstall}:$BROPATH
else
   export BROPATH=${sitepolicypath}:$BROPATH
fi

shift 
>>>>>>> 661ac78f

cd $1
shift

export PATH=${bindir}:${scriptsdir}:$PATH

echo $@ >.cmdline
touch .checking

${bro} $@

exit $?



<|MERGE_RESOLUTION|>--- conflicted
+++ resolved
@@ -8,21 +8,9 @@
 
 . `dirname $0`/broctl-config.sh
 
-<<<<<<< HEAD
 use_installed_policies=$1
 source ${scriptsdir}/set-bro-path
-
 shift
-=======
-BROPATH=${policydirsiteinstallauto}:${policydir}
-if [ "$1" == "1" ]; then
-   export BROPATH=${policydirsiteinstall}:$BROPATH
-else
-   export BROPATH=${sitepolicypath}:$BROPATH
-fi
-
-shift 
->>>>>>> 661ac78f
 
 cd $1
 shift

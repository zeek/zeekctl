--- conflicted
+++ resolved
@@ -7,13 +7,9 @@
 . `dirname $0`/broctl-config.sh
 
 export PATH=${bindir}:${scriptsdir}:$PATH
-<<<<<<< HEAD
 
 use_installed_policies=1
 source ${scriptsdir}/set-bro-path
-=======
-export BROPATH=${policydirsiteinstallauto}:${policydirsiteinstall}:${policydir}
->>>>>>> 661ac78f
 
 if test `uname` == "FreeBSD" && uname -r | grep -q "^[456]"; then
    export MALLOC_OPTIONS="HR" # Helps performance on FreeBSD < 7
@@ -50,40 +46,15 @@
 date >>.startup
 date +%y-%m-%d_%H.%M.%S >>.startup # Bro default format when rotating files. 
 
-<<<<<<< HEAD
-if [ "$BRO_WORKER" != "" ]; then
-   touch .worker
-elif [ "$BRO_PROXY" != "" ]; then
-   touch .proxy
-elif [ "$BRO_MANAGER" != "" ]; then
-   touch .manager
-elif [ "$BRO_STANDALONE" != "" ]; then
-   touch .standalone
-else
-   echo "None of the environment variables BRO_{MANAGER,PROXY,WORKER,STANDALONE} set." 1>&2
-   echo -1 >.pid
-   exit 1
-fi
+tmpbro=${tmpexecdir}/`basename ${bro}`
 
-if [ "${havenfs}" != "0" ]; then
-    # In NFS mode, we make a local copy of the binary and then run that.
-    # That avoids synchronization issues when the original is modified.
-    tmpbro=${tmpexecdir}/`basename ${bro}`
-    rm -f $tmpbro
-    cp -p ${bro} $tmpbro
-    sleep 1
-    bro_binary=${tmpbro}
-else
-    bro_binary=${bro}
-fi
-=======
-tmpbro=${tmpexecdir}/`basename ${bro}`
->>>>>>> 661ac78f
-
-nohup ${bro_binary} $@ &
+rm -f $tmpbro
+cp -p ${bro} $tmpbro
+sleep 1
+nohup $tmpbro $@ &
 
 child=$!
 
 echo $child >.pid
 wait $child
-child=""
+child=""
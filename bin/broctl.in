--- conflicted
+++ resolved
@@ -546,62 +546,12 @@
         self.lock()
         (success, nodes) = nodeArgs(args)
         if success:
-<<<<<<< HEAD
             nodes = plugin.Registry.cmdPreWithNodes("update", nodes)
             results = control.update(nodes)
             self.checkForFailure(results)
             plugin.Registry.cmdPostWithResults("update", results)
 
         return False
-
-#    def do_analysis(self, args):
-#        """- enable|disable <type>
-#
-#        This command enables or disables certain kinds of analysis without the
-#        need for doing any changes to Bro scripts. Currently, the analyses
-#        shown in the table below can be controlled (in parentheses the
-#        corresponding Bro scripts; the effect of enabling/disabling is similar
-#        to loading or not loading these scripts, respectively). The list might
-#        be extended in the future. Any changes performed via this command are
-#        applied by update_ and therefore do not require a
-#        restart of the nodes.
-#
-#        ============  ===================================================================================
-#        Type          Description
-#        ============  ===================================================================================
-#        dns           DNS analysis (``dns.bro``)
-#        ftp           FTP analysis (``ftp.bro``)
-#        http-body     HTTP body analysis (``http-body.bro``).
-#        http-request  Client-side HTTP analysis only (``http-request.bro``)
-#        http-reply    Client- and server-side HTTP analysis (``http-request.bro``/``http-reply.bro``)
-#        http-header   HTTP header analysis (``http-headers.bro``)
-#        scan          Scan detection (``scan.bro``)
-#        smtp          SMTP analysis (``smtp.bro``)
-#        ============  ===================================================================================
-#        """
-#
-#        self.lock()
-#        args = args.split()
-#
-#        if len(args) > 1:
-#            if args[0].lower() == "enable":
-#                plugin.Registry.cmdPre("analysis", True, args[0])
-#                control.toggleAnalysis(args[1:], True)
-#                plugin.Registry.cmdPost("analysis", True, args[0])
-#
-#            elif args[0].lower() == "disable":
-#                plugin.Registry.cmdPre("analysis", False, args[0])
-#                control.toggleAnalysis(args[1:], False)
-#                plugin.Registry.cmdPost("analysis", False, args[0])
-#
-#            else:
-#                self.syntax("'enable' or 'disable' expected")
-#                return
-#
-#        control.showAnalysis()
-=======
-            control.update(nodes)
->>>>>>> de67f238
 
     def do_df(self, args):
         """- [<nodes>]

#! /usr/bin/env bash
#
# $Id: crash-diag.in 7098 2010-10-19 00:54:23Z robin $
#
# crash-diag <cwd>

. `dirname $0`/broctl-config.sh

(

cd $1

core=`ls -t *core* 2>&1`

if which gdb >/dev/null 2>&1; then
    for c in $core; do 
        if [ -e $c ]; then
            echo $c
            echo "bt" | gdb --batch -x /dev/stdin ${bro} $c 2>/dev/null
        fi
    done
else
    echo "No gdb installed."
fi

echo

if [ -e reporter.log ]; then
   echo ==== reporter.log 
   tail -10 reporter.log 
else
   echo ==== No reporter.log
fi

echo

if [ -e stderr.log ]; then
   echo ==== stderr.log 
   tail -10 stderr.log 
else
   echo ==== No stderr.log
fi

echo

if [ -e stdout.log ]; then
   echo ==== stdout.log 
   tail -10 stdout.log 
else
   echo ==== No stdout.log
fi

echo

if [ -e .cmdline ]; then
   echo ==== .cmdline
   tail -30 .cmdline
else
   echo ==== No .cmdline
fi

echo

if [ -e .env_vars ]; then
   echo ==== .env_vars
   tail -30 .env_vars
else
   echo ==== No .env_vars
fi

echo

if [ -e .status ]; then
   echo ==== .status
   tail -10 .status
else
   echo ==== No .status
fi

echo

if [ -e prof.log ]; then
   echo ==== prof.log 
   tail -10 prof.log 
else
   echo ==== No prof.log
fi

echo

if [ -e packet_filter.log ]; then
   echo ==== packet_filter.log 
   tail -30 packet_filter.log 
else
   echo ==== No packet_filter.log
fi

echo

<<<<<<< HEAD
core=`ls -aht *core* 2>&1`

if which gdb >/dev/null 2>&1; then
    for c in $core; do 
        if [ -e $c ]; then
            echo $c
            echo "bt" | gdb --batch -x /dev/stdin ${bro} $c 2>/dev/null
        fi
    done
else
    echo "No gdb installed."
fi

echo

=======
>>>>>>> c189f9d4
if [ -e loaded_scripts.log ]; then
   echo ==== loaded_scripts.log 
   cat loaded_scripts.log 
else
   echo ==== No loaded_scripts.log
fi


) >.crash-diag.log

cat .crash-diag.log<|MERGE_RESOLUTION|>--- conflicted
+++ resolved
@@ -13,7 +13,7 @@
 core=`ls -t *core* 2>&1`
 
 if which gdb >/dev/null 2>&1; then
-    for c in $core; do 
+    for c in $core; do
         if [ -e $c ]; then
             echo $c
             echo "bt" | gdb --batch -x /dev/stdin ${bro} $c 2>/dev/null
@@ -26,8 +26,8 @@
 echo
 
 if [ -e reporter.log ]; then
-   echo ==== reporter.log 
-   tail -10 reporter.log 
+   echo ==== reporter.log
+   tail -10 reporter.log
 else
    echo ==== No reporter.log
 fi
@@ -35,8 +35,8 @@
 echo
 
 if [ -e stderr.log ]; then
-   echo ==== stderr.log 
-   tail -10 stderr.log 
+   echo ==== stderr.log
+   tail -10 stderr.log
 else
    echo ==== No stderr.log
 fi
@@ -44,8 +44,8 @@
 echo
 
 if [ -e stdout.log ]; then
-   echo ==== stdout.log 
-   tail -10 stdout.log 
+   echo ==== stdout.log
+   tail -10 stdout.log
 else
    echo ==== No stdout.log
 fi
@@ -80,8 +80,8 @@
 echo
 
 if [ -e prof.log ]; then
-   echo ==== prof.log 
-   tail -10 prof.log 
+   echo ==== prof.log
+   tail -10 prof.log
 else
    echo ==== No prof.log
 fi
@@ -89,35 +89,17 @@
 echo
 
 if [ -e packet_filter.log ]; then
-   echo ==== packet_filter.log 
-   tail -30 packet_filter.log 
+   echo ==== packet_filter.log
+   tail -30 packet_filter.log
 else
    echo ==== No packet_filter.log
 fi
 
 echo
 
-<<<<<<< HEAD
-core=`ls -aht *core* 2>&1`
-
-if which gdb >/dev/null 2>&1; then
-    for c in $core; do 
-        if [ -e $c ]; then
-            echo $c
-            echo "bt" | gdb --batch -x /dev/stdin ${bro} $c 2>/dev/null
-        fi
-    done
-else
-    echo "No gdb installed."
-fi
-
-echo
-
-=======
->>>>>>> c189f9d4
 if [ -e loaded_scripts.log ]; then
-   echo ==== loaded_scripts.log 
-   cat loaded_scripts.log 
+   echo ==== loaded_scripts.log
+   cat loaded_scripts.log
 else
    echo ==== No loaded_scripts.log
 fi
